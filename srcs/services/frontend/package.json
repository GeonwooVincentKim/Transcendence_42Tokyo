{
  "name": "frontend",
  "private": true,
  "version": "0.0.0",
  "type": "module",
  "scripts": {
    "dev": "cross-env VITE_API_URL=http://localhost:8000 vite",
    "build": "tsc -b && vite build",
    "lint": "eslint .",
    "preview": "vite preview"
  },
  "dependencies": {
    "react": "^19.1.0",
    "react-dom": "^19.1.0"
  },
  "devDependencies": {
    "@eslint/js": "^9.30.1",
    "@types/react": "^19.1.8",
    "@types/react-dom": "^19.1.6",
    "@vitejs/plugin-react": "^4.6.0",
<<<<<<< HEAD
    "autoprefixer": "^10.4.21",
=======
    "cross-env": "^7.0.3",
>>>>>>> a9937208
    "eslint": "^9.30.1",
    "eslint-plugin-react-hooks": "^5.2.0",
    "eslint-plugin-react-refresh": "^0.4.20",
    "globals": "^16.3.0",
    "postcss": "^8.5.6",
    "tailwindcss": "^4.1.11",
    "typescript": "~5.8.3",
    "typescript-eslint": "^8.35.1",
    "vite": "^5.2.10"
  }
}<|MERGE_RESOLUTION|>--- conflicted
+++ resolved
@@ -18,11 +18,8 @@
     "@types/react": "^19.1.8",
     "@types/react-dom": "^19.1.6",
     "@vitejs/plugin-react": "^4.6.0",
-<<<<<<< HEAD
     "autoprefixer": "^10.4.21",
-=======
     "cross-env": "^7.0.3",
->>>>>>> a9937208
     "eslint": "^9.30.1",
     "eslint-plugin-react-hooks": "^5.2.0",
     "eslint-plugin-react-refresh": "^0.4.20",
