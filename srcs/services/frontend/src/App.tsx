<<<<<<< HEAD
// import { useState } from 'react'
// import { PongGame } from './components/PongGame'
// import { MultiplayerPong } from './components/MultiPlayerPong'
// import { AIPong } from './components/AIPong'

// /**
//  * Main App Component
//  * 
//  * Provides a game mode selection interface with three options:
//  * - Single Player: Local Pong game
//  * - Multiplayer: Real-time multiplayer Pong
//  * - AI Game: Player vs AI Pong game
//  */
// function App() {
//   // Game mode state management
//   const [gameMode, setGameMode] = useState<'single' | 'multiplayer' | 'ai'>('single');
//   const [roomId, setRoomId] = useState('');
//   const [playerSide, setPlayerSide] = useState<'left' | 'right'>('left');

//   /**
//    * Creates an AI game room
//    * Fetches room ID from backend and switches to AI game mode
//    */
//   const createAIGame = async () => {
//     try {
//       const response = await fetch('http://localhost:8000/api/ai-game');
//       const data = await response.json();
//       setRoomId(data.roomId);
//       setGameMode('ai');
//     } catch (error) {
//       console.error('Failed to create AI game:', error);
//     }
//   };

//   /**
//    * Handles game mode transitions
//    * Resets room ID and player side when switching modes
//    */
//   const handleModeChange = (newMode: 'single' | 'multiplayer' | 'ai') => {
//     setGameMode(newMode);
//     // Reset room ID and player side when switching modes
//     if (newMode === 'single') {
//       setRoomId('');
//       setPlayerSide('left');
//     }
//   };

//   return (
//     <div className="min-h-screen bg-gray-900 text-white flex items-center justify-center">
//       <div className="text-center">
//         <h1 className="text-4xl mb-8">Pong Game</h1>
        
//         {/* Single Player Game Mode */}
//         {gameMode === 'single' ? (
//           <>
//             <PongGame />
//             <div className="mt-4 space-x-4">
//               <button 
//                 onClick={() => handleModeChange('multiplayer')}
//                 className="px-4 py-2 bg-blue-600 rounded hover:bg-blue-700"
//               >
//                 Play Multiplayer
//               </button>
//               <button 
//                 onClick={createAIGame}
//                 className="px-4 py-2 bg-green-600 rounded hover:bg-green-700"
//               >
//                 Play vs AI
//               </button>
//             </div>
//           </>
//         ) : gameMode === 'multiplayer' ? (
//           <>
//             {/* Multiplayer Game Setup */}
//             <div className="mb-4">
//               <input
//                 type="text"
//                 placeholder="Enter Room ID"
//                 value={roomId}
//                 onChange={(e) => setRoomId(e.target.value)}
//                 className="px-4 py-2 text-black rounded mr-2"
//               />
//               <select
//                 value={playerSide}
//                 onChange={(e) => setPlayerSide(e.target.value as 'left' | 'right')}
//                 className="px-4 py-2 text-black rounded"
//               >
//                 <option value="left">Left Player</option>
//                 <option value="right">Right Player</option>
//               </select>
//             </div>
            
//             {/* Multiplayer Game Component */}
//             {roomId && (
//               <MultiplayerPong roomId={roomId} playerSide={playerSide} />
//             )}
            
//             <button 
//               onClick={() => handleModeChange('single')}
//               className="mt-4 px-4 py-2 bg-gray-600 rounded hover:bg-gray-700"
//             >
//               Back to Single Player
//             </button>
//           </>
//         ) : (
//           <>
//             {/* AI Game Component */}
//             {roomId && <AIPong roomId={roomId} />}
//             <button 
//               onClick={() => handleModeChange('single')}
//               className="mt-4 px-4 py-2 bg-gray-600 rounded hover:bg-gray-700"
//             >
//               Back to Single Player
//             </button>
//           </>
//         )}
//       </div>
//     </div>
//   )
// }

// export default App
import { useState } from 'react'
=======
import { useState, useEffect } from 'react'
>>>>>>> 80d24e48
import { PongGame } from './components/PongGame'
import { MultiplayerPong } from './components/MultiPlayerPong'
import { AIPong } from './components/AIPong'
import { LoginForm } from './components/LoginForm'
import { RegisterForm } from './components/RegisterForm'
import { UserProfile } from './components/UserProfile'
import { ForgotUsername } from './components/ForgotUsername'
import { ForgotPassword } from './components/ForgotPassword'
import { AuthService } from './services/authService'
import { AuthResponse, User } from './types/auth'
import { DeleteAccountPage } from './components/DeleteAccountPage'; // (to be created)
import { GameSettingsProvider } from './contexts/GameSettingsContext'
import { GameSettings } from './components/GameSettings'

/**
 * Main App Component
 */
function App() {
<<<<<<< HEAD
  const [gameMode, setGameMode] = useState<'menu' | 'single' | 'multiplayer' | 'ai'>('menu');
  
  // NOTE: roomId and playerSide are now ONLY for the multiplayer mode.
  const [roomId, setRoomId] = useState('');
  const [playerSide, setPlayerSide] = useState<'left' | 'right'>('left');

  // --- (REMOVED) --- The 'createAIGame' async function is no longer needed.
  // We can just switch the mode directly.
=======
  // Authentication state management
  const [isAuthenticated, setIsAuthenticated] = useState(false);
  const [user, setUser] = useState<User | null>(null);
  const [authMode, setAuthMode] = useState<'login' | 'register' | 'forgot-username' | 'forgot-password'>('login');
  const [isLoading, setIsLoading] = useState(true);

  // Game mode state management
  const [gameMode, setGameMode] = useState<'single' | 'multiplayer' | 'ai'>('single');
  const [roomId, setRoomId] = useState('');
  const [playerSide, setPlayerSide] = useState<'left' | 'right'>('left');

  // Add view state to control profile/game/accountDeleted
  const [view, setView] = useState<'game' | 'profile' | 'deleteAccount'>('game');
  const [showSettings, setShowSettings] = useState(false);

  /**
   * Check authentication status on component mount
   * Verifies if user has valid stored authentication data
   */
  useEffect(() => {
    const checkAuth = () => {
      const storedAuth = AuthService.getStoredAuthData();
      if (storedAuth) {
        setUser(storedAuth.user);
        setIsAuthenticated(true);
      }
      setIsLoading(false);
    };

    checkAuth();
  }, []);

  /**
   * Handle successful authentication
   * @param authData - Authentication response data
   */
  const handleAuthSuccess = (authData: AuthResponse) => {
    setUser(authData.user);
    setIsAuthenticated(true);
    setView('game'); // Always go to game after login/register
  };

  /**
   * Handle logout
   * Clears authentication state and shows login form
   */
  const handleLogout = () => {
    setUser(null);
    setIsAuthenticated(false);
    setAuthMode('login');
    setView('game');
  };
>>>>>>> 80d24e48

  /**
   * --- (CHANGED) --- This function now handles returning to the main menu.
   * Resets multiplayer-specific state.
   */
  const handleReturnToMenu = () => {
    setGameMode('menu');
    setRoomId('');
    setPlayerSide('left');
  };

  /**
   * --- (NEW) --- A simple function to start the single player vs AI game.
   * All it needs to do is change the game mode. No server call required.
   */
  const startAIGame = () => {
    setGameMode('ai');
  };

<<<<<<< HEAD
  // --- (NEW) --- A simple function to start the local 2-player game.
  const startSinglePlayerGame = () => {
    setGameMode('single');
  };
  
  // --- (NEW) --- A simple function to show the multiplayer setup screen.
  const showMultiplayerSetup = () => {
    setGameMode('multiplayer');
  };


  // --- (CHANGED) --- Render logic is updated for clarity and correctness.
  const renderGameContent = () => {
    switch(gameMode) {
      case 'single':
        return (
          <>
            <PongGame />
            <button 
              onClick={handleReturnToMenu}
              className="mt-4 px-4 py-2 bg-gray-600 rounded hover:bg-gray-700"
            >
              Back to Menu
            </button>
          </>
        );

      case 'multiplayer':
        return (
          <>
            <div className="mb-4">
              <input
                type="text"
                placeholder="Enter Room ID to Join/Create"
                value={roomId}
                onChange={(e) => setRoomId(e.target.value)}
                className="px-4 py-2 text-black rounded mr-2"
              />
              <select
                value={playerSide}
                onChange={(e) => setPlayerSide(e.target.value as 'left' | 'right')}
                className="px-4 py-2 text-black rounded"
              >
                <option value="left">Left Player</option>
                <option value="right">Right Player</option>
              </select>
            </div>
            
            {/* The actual multiplayer game, which DOES require a roomId */}
            {roomId && (
              <MultiplayerPong roomId={roomId} playerSide={playerSide} />
            )}
            
            <button 
              onClick={handleReturnToMenu}
              className="mt-4 px-4 py-2 bg-gray-600 rounded hover:bg-gray-700"
            >
              Back to Menu
            </button>
          </>
        );
        
      case 'ai':
        return (
          <>
            {/* --- (CHANGED) --- Render AIPong directly, without checking for or passing a roomId */}
            <AIPong />
            <button 
              onClick={handleReturnToMenu}
              className="mt-4 px-4 py-2 bg-gray-600 rounded hover:bg-gray-700"
            >
              Back to Menu
            </button>
          </>
        );

      case 'menu':
      default:
        return (
          <div className="space-y-4 flex flex-col items-center">
            <button 
              onClick={startSinglePlayerGame}
              className="px-6 py-3 bg-indigo-600 rounded hover:bg-indigo-700 w-64 text-lg"
            >
              Player vs Player (Local)
            </button>
            <button 
              onClick={showMultiplayerSetup}
              className="px-6 py-3 bg-blue-600 rounded hover:bg-blue-700 w-64 text-lg"
            >
              Multiplayer (Online)
            </button>
            <button 
              onClick={startAIGame}
              className="px-6 py-3 bg-green-600 rounded hover:bg-green-700 w-64 text-lg"
            >
              Player vs AI
            </button>
          </div>
        );
    }
  };


  return (
    <div className="min-h-screen bg-gray-900 text-white flex items-center justify-center">
      <div className="text-center">
        <h1 className="text-4xl mb-8">Transcendence Pong</h1>
        {renderGameContent()}
=======
  // Show loading screen while checking authentication
  if (isLoading) {
    return (
      <div className="min-h-screen bg-gray-900 text-white flex items-center justify-center">
        <div className="text-center">
          <div className="animate-spin rounded-full h-12 w-12 border-b-2 border-white mx-auto mb-4"></div>
          <p>Loading...</p>
        </div>
      </div>
    );
  }

  // Show authentication forms if not authenticated
  if (!isAuthenticated) {
    return (
      <div className="min-h-screen bg-gray-900 text-white flex items-center justify-center">
        <div className="text-center">
          <h1 className="text-4xl mb-8">Pong Game</h1>
          
          {authMode === 'login' && (
            <LoginForm 
              onLoginSuccess={handleAuthSuccess}
              onSwitchToRegister={() => setAuthMode('register')}
              onSwitchToForgotUsername={() => setAuthMode('forgot-username')}
              onSwitchToForgotPassword={() => setAuthMode('forgot-password')}
            />
          )}
          
          {authMode === 'register' && (
            <RegisterForm 
              onRegisterSuccess={handleAuthSuccess}
              onSwitchToLogin={() => setAuthMode('login')}
            />
          )}
          
          {authMode === 'forgot-username' && (
            <ForgotUsername 
              onBackToLogin={() => setAuthMode('login')}
            />
          )}
          
          {authMode === 'forgot-password' && (
            <ForgotPassword 
              onBackToLogin={() => setAuthMode('login')}
            />
          )}
        </div>
      </div>
    );
  }

  // Show user profile if authenticated and view is profile
  if (user && view === 'profile') {
    return (
      <div className="min-h-screen bg-gray-900 text-white flex items-center justify-center">
        <div className="text-center">
          <h1 className="text-4xl mb-8">Pong Game</h1>
          <UserProfile 
            user={user} 
            onLogout={handleLogout} 
            onBackToGame={() => setView('game')} 
            onDeleteAccount={() => {
              console.log('[App] onDeleteAccount called, setting view to deleteAccount');
              setView('deleteAccount');
            }}
          />
        </div>
      </div>
    );
  }

  if (user && view === 'deleteAccount') {
    console.log('[App] Rendering DeleteAccountPage, user:', user, 'view:', view);
    return (
      <DeleteAccountPage
        user={user}
        onBackToProfile={() => setView('profile')}
        onAccountDeleted={() => {
          console.log('[App] onAccountDeleted called, clearing user state');
          setUser(null);
          setIsAuthenticated(false);
          setAuthMode('login');
          setView('game');
        }}
      />
    );
  }

  // Main game view (authenticated, not profile)
  return (
    <GameSettingsProvider>
      <div className="min-h-screen bg-gray-900 text-white flex items-center justify-center">
        <div className="text-center">
          <h1 className="text-4xl mb-8">Pong Game</h1>
          {/* Button to go to profile */}
          {user && (
            <button 
              onClick={() => setView('profile')} 
              className="mb-4 px-4 py-2 bg-blue-800 rounded hover:bg-blue-900"
            >
              My Profile
            </button>
          )}
          {/* Settings button */}
          <button 
            onClick={() => setShowSettings(true)} 
            className="mb-4 ml-2 px-4 py-2 bg-purple-800 rounded hover:bg-purple-900"
          >
            Settings
          </button>
          {/* Single Player Game Mode */}
          {gameMode === 'single' ? (
            <>
              <PongGame />
              <div className="mt-4 space-x-4">
                <button 
                  onClick={() => handleModeChange('multiplayer')}
                  className="px-4 py-2 bg-blue-600 rounded hover:bg-blue-700"
                >
                  Play Multiplayer
                </button>
                <button 
                  onClick={createAIGame}
                  className="px-4 py-2 bg-green-600 rounded hover:bg-green-700"
                >
                  Play vs AI
                </button>
              </div>
            </>
          ) : gameMode === 'multiplayer' ? (
            <>
              {/* Multiplayer Game Setup */}
              <div className="mb-4">
                <input
                  type="text"
                  placeholder="Enter Room ID"
                  value={roomId}
                  onChange={(e) => setRoomId(e.target.value)}
                  className="px-4 py-2 text-black rounded mr-2"
                />
                <select
                  value={playerSide}
                  onChange={(e) => setPlayerSide(e.target.value as 'left' | 'right')}
                  className="px-4 py-2 text-black rounded"
                >
                  <option value="left">Left Player</option>
                  <option value="right">Right Player</option>
                </select>
              </div>
              {/* Multiplayer Game Component */}
              {roomId && (
                <MultiplayerPong roomId={roomId} playerSide={playerSide} />
              )}
              <button 
                onClick={() => handleModeChange('single')}
                className="mt-4 px-4 py-2 bg-gray-600 rounded hover:bg-gray-700"
              >
                Back to Single Player
              </button>
            </>
          ) : (
            <>
              {/* AI Game Component */}
              {roomId && <AIPong roomId={roomId} />}
              <button 
                onClick={() => handleModeChange('single')}
                className="mt-4 px-4 py-2 bg-gray-600 rounded hover:bg-gray-700"
              >
                Back to Single Player
              </button>
            </>
          )}
          
          {/* Game Settings Modal */}
          <GameSettings 
            isOpen={showSettings} 
            onClose={() => setShowSettings(false)} 
          />
        </div>
>>>>>>> 80d24e48
      </div>
    </GameSettingsProvider>
  );
}

export default App;<|MERGE_RESOLUTION|>--- conflicted
+++ resolved
@@ -1,130 +1,6 @@
-<<<<<<< HEAD
-// import { useState } from 'react'
-// import { PongGame } from './components/PongGame'
-// import { MultiplayerPong } from './components/MultiPlayerPong'
-// import { AIPong } from './components/AIPong'
-
-// /**
-//  * Main App Component
-//  * 
-//  * Provides a game mode selection interface with three options:
-//  * - Single Player: Local Pong game
-//  * - Multiplayer: Real-time multiplayer Pong
-//  * - AI Game: Player vs AI Pong game
-//  */
-// function App() {
-//   // Game mode state management
-//   const [gameMode, setGameMode] = useState<'single' | 'multiplayer' | 'ai'>('single');
-//   const [roomId, setRoomId] = useState('');
-//   const [playerSide, setPlayerSide] = useState<'left' | 'right'>('left');
-
-//   /**
-//    * Creates an AI game room
-//    * Fetches room ID from backend and switches to AI game mode
-//    */
-//   const createAIGame = async () => {
-//     try {
-//       const response = await fetch('http://localhost:8000/api/ai-game');
-//       const data = await response.json();
-//       setRoomId(data.roomId);
-//       setGameMode('ai');
-//     } catch (error) {
-//       console.error('Failed to create AI game:', error);
-//     }
-//   };
-
-//   /**
-//    * Handles game mode transitions
-//    * Resets room ID and player side when switching modes
-//    */
-//   const handleModeChange = (newMode: 'single' | 'multiplayer' | 'ai') => {
-//     setGameMode(newMode);
-//     // Reset room ID and player side when switching modes
-//     if (newMode === 'single') {
-//       setRoomId('');
-//       setPlayerSide('left');
-//     }
-//   };
-
-//   return (
-//     <div className="min-h-screen bg-gray-900 text-white flex items-center justify-center">
-//       <div className="text-center">
-//         <h1 className="text-4xl mb-8">Pong Game</h1>
-        
-//         {/* Single Player Game Mode */}
-//         {gameMode === 'single' ? (
-//           <>
-//             <PongGame />
-//             <div className="mt-4 space-x-4">
-//               <button 
-//                 onClick={() => handleModeChange('multiplayer')}
-//                 className="px-4 py-2 bg-blue-600 rounded hover:bg-blue-700"
-//               >
-//                 Play Multiplayer
-//               </button>
-//               <button 
-//                 onClick={createAIGame}
-//                 className="px-4 py-2 bg-green-600 rounded hover:bg-green-700"
-//               >
-//                 Play vs AI
-//               </button>
-//             </div>
-//           </>
-//         ) : gameMode === 'multiplayer' ? (
-//           <>
-//             {/* Multiplayer Game Setup */}
-//             <div className="mb-4">
-//               <input
-//                 type="text"
-//                 placeholder="Enter Room ID"
-//                 value={roomId}
-//                 onChange={(e) => setRoomId(e.target.value)}
-//                 className="px-4 py-2 text-black rounded mr-2"
-//               />
-//               <select
-//                 value={playerSide}
-//                 onChange={(e) => setPlayerSide(e.target.value as 'left' | 'right')}
-//                 className="px-4 py-2 text-black rounded"
-//               >
-//                 <option value="left">Left Player</option>
-//                 <option value="right">Right Player</option>
-//               </select>
-//             </div>
-            
-//             {/* Multiplayer Game Component */}
-//             {roomId && (
-//               <MultiplayerPong roomId={roomId} playerSide={playerSide} />
-//             )}
-            
-//             <button 
-//               onClick={() => handleModeChange('single')}
-//               className="mt-4 px-4 py-2 bg-gray-600 rounded hover:bg-gray-700"
-//             >
-//               Back to Single Player
-//             </button>
-//           </>
-//         ) : (
-//           <>
-//             {/* AI Game Component */}
-//             {roomId && <AIPong roomId={roomId} />}
-//             <button 
-//               onClick={() => handleModeChange('single')}
-//               className="mt-4 px-4 py-2 bg-gray-600 rounded hover:bg-gray-700"
-//             >
-//               Back to Single Player
-//             </button>
-//           </>
-//         )}
-//       </div>
-//     </div>
-//   )
-// }
-
+\
 // export default App
 import { useState } from 'react'
-=======
-import { useState, useEffect } from 'react'
->>>>>>> 80d24e48
 import { PongGame } from './components/PongGame'
 import { MultiplayerPong } from './components/MultiPlayerPong'
 import { AIPong } from './components/AIPong'
@@ -142,8 +18,7 @@
 /**
  * Main App Component
  */
-function App() {
-<<<<<<< HEAD
+function App() {    
   const [gameMode, setGameMode] = useState<'menu' | 'single' | 'multiplayer' | 'ai'>('menu');
   
   // NOTE: roomId and playerSide are now ONLY for the multiplayer mode.
@@ -152,12 +27,6 @@
 
   // --- (REMOVED) --- The 'createAIGame' async function is no longer needed.
   // We can just switch the mode directly.
-=======
-  // Authentication state management
-  const [isAuthenticated, setIsAuthenticated] = useState(false);
-  const [user, setUser] = useState<User | null>(null);
-  const [authMode, setAuthMode] = useState<'login' | 'register' | 'forgot-username' | 'forgot-password'>('login');
-  const [isLoading, setIsLoading] = useState(true);
 
   // Game mode state management
   const [gameMode, setGameMode] = useState<'single' | 'multiplayer' | 'ai'>('single');
@@ -205,27 +74,7 @@
     setAuthMode('login');
     setView('game');
   };
->>>>>>> 80d24e48
 
-  /**
-   * --- (CHANGED) --- This function now handles returning to the main menu.
-   * Resets multiplayer-specific state.
-   */
-  const handleReturnToMenu = () => {
-    setGameMode('menu');
-    setRoomId('');
-    setPlayerSide('left');
-  };
-
-  /**
-   * --- (NEW) --- A simple function to start the single player vs AI game.
-   * All it needs to do is change the game mode. No server call required.
-   */
-  const startAIGame = () => {
-    setGameMode('ai');
-  };
-
-<<<<<<< HEAD
   // --- (NEW) --- A simple function to start the local 2-player game.
   const startSinglePlayerGame = () => {
     setGameMode('single');
@@ -335,187 +184,6 @@
       <div className="text-center">
         <h1 className="text-4xl mb-8">Transcendence Pong</h1>
         {renderGameContent()}
-=======
-  // Show loading screen while checking authentication
-  if (isLoading) {
-    return (
-      <div className="min-h-screen bg-gray-900 text-white flex items-center justify-center">
-        <div className="text-center">
-          <div className="animate-spin rounded-full h-12 w-12 border-b-2 border-white mx-auto mb-4"></div>
-          <p>Loading...</p>
-        </div>
-      </div>
-    );
-  }
-
-  // Show authentication forms if not authenticated
-  if (!isAuthenticated) {
-    return (
-      <div className="min-h-screen bg-gray-900 text-white flex items-center justify-center">
-        <div className="text-center">
-          <h1 className="text-4xl mb-8">Pong Game</h1>
-          
-          {authMode === 'login' && (
-            <LoginForm 
-              onLoginSuccess={handleAuthSuccess}
-              onSwitchToRegister={() => setAuthMode('register')}
-              onSwitchToForgotUsername={() => setAuthMode('forgot-username')}
-              onSwitchToForgotPassword={() => setAuthMode('forgot-password')}
-            />
-          )}
-          
-          {authMode === 'register' && (
-            <RegisterForm 
-              onRegisterSuccess={handleAuthSuccess}
-              onSwitchToLogin={() => setAuthMode('login')}
-            />
-          )}
-          
-          {authMode === 'forgot-username' && (
-            <ForgotUsername 
-              onBackToLogin={() => setAuthMode('login')}
-            />
-          )}
-          
-          {authMode === 'forgot-password' && (
-            <ForgotPassword 
-              onBackToLogin={() => setAuthMode('login')}
-            />
-          )}
-        </div>
-      </div>
-    );
-  }
-
-  // Show user profile if authenticated and view is profile
-  if (user && view === 'profile') {
-    return (
-      <div className="min-h-screen bg-gray-900 text-white flex items-center justify-center">
-        <div className="text-center">
-          <h1 className="text-4xl mb-8">Pong Game</h1>
-          <UserProfile 
-            user={user} 
-            onLogout={handleLogout} 
-            onBackToGame={() => setView('game')} 
-            onDeleteAccount={() => {
-              console.log('[App] onDeleteAccount called, setting view to deleteAccount');
-              setView('deleteAccount');
-            }}
-          />
-        </div>
-      </div>
-    );
-  }
-
-  if (user && view === 'deleteAccount') {
-    console.log('[App] Rendering DeleteAccountPage, user:', user, 'view:', view);
-    return (
-      <DeleteAccountPage
-        user={user}
-        onBackToProfile={() => setView('profile')}
-        onAccountDeleted={() => {
-          console.log('[App] onAccountDeleted called, clearing user state');
-          setUser(null);
-          setIsAuthenticated(false);
-          setAuthMode('login');
-          setView('game');
-        }}
-      />
-    );
-  }
-
-  // Main game view (authenticated, not profile)
-  return (
-    <GameSettingsProvider>
-      <div className="min-h-screen bg-gray-900 text-white flex items-center justify-center">
-        <div className="text-center">
-          <h1 className="text-4xl mb-8">Pong Game</h1>
-          {/* Button to go to profile */}
-          {user && (
-            <button 
-              onClick={() => setView('profile')} 
-              className="mb-4 px-4 py-2 bg-blue-800 rounded hover:bg-blue-900"
-            >
-              My Profile
-            </button>
-          )}
-          {/* Settings button */}
-          <button 
-            onClick={() => setShowSettings(true)} 
-            className="mb-4 ml-2 px-4 py-2 bg-purple-800 rounded hover:bg-purple-900"
-          >
-            Settings
-          </button>
-          {/* Single Player Game Mode */}
-          {gameMode === 'single' ? (
-            <>
-              <PongGame />
-              <div className="mt-4 space-x-4">
-                <button 
-                  onClick={() => handleModeChange('multiplayer')}
-                  className="px-4 py-2 bg-blue-600 rounded hover:bg-blue-700"
-                >
-                  Play Multiplayer
-                </button>
-                <button 
-                  onClick={createAIGame}
-                  className="px-4 py-2 bg-green-600 rounded hover:bg-green-700"
-                >
-                  Play vs AI
-                </button>
-              </div>
-            </>
-          ) : gameMode === 'multiplayer' ? (
-            <>
-              {/* Multiplayer Game Setup */}
-              <div className="mb-4">
-                <input
-                  type="text"
-                  placeholder="Enter Room ID"
-                  value={roomId}
-                  onChange={(e) => setRoomId(e.target.value)}
-                  className="px-4 py-2 text-black rounded mr-2"
-                />
-                <select
-                  value={playerSide}
-                  onChange={(e) => setPlayerSide(e.target.value as 'left' | 'right')}
-                  className="px-4 py-2 text-black rounded"
-                >
-                  <option value="left">Left Player</option>
-                  <option value="right">Right Player</option>
-                </select>
-              </div>
-              {/* Multiplayer Game Component */}
-              {roomId && (
-                <MultiplayerPong roomId={roomId} playerSide={playerSide} />
-              )}
-              <button 
-                onClick={() => handleModeChange('single')}
-                className="mt-4 px-4 py-2 bg-gray-600 rounded hover:bg-gray-700"
-              >
-                Back to Single Player
-              </button>
-            </>
-          ) : (
-            <>
-              {/* AI Game Component */}
-              {roomId && <AIPong roomId={roomId} />}
-              <button 
-                onClick={() => handleModeChange('single')}
-                className="mt-4 px-4 py-2 bg-gray-600 rounded hover:bg-gray-700"
-              >
-                Back to Single Player
-              </button>
-            </>
-          )}
-          
-          {/* Game Settings Modal */}
-          <GameSettings 
-            isOpen={showSettings} 
-            onClose={() => setShowSettings(false)} 
-          />
-        </div>
->>>>>>> 80d24e48
       </div>
     </GameSettingsProvider>
   );
