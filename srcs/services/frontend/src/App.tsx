import { useState, useEffect } from 'react'
import { PongGame } from './components/PongGame'
import { MultiplayerPong } from './components/MultiPlayerPong'
import { AIPong } from './components/AIPong'
import { LoginForm } from './components/LoginForm'
import { RegisterForm } from './components/RegisterForm'
import { UserProfile } from './components/UserProfile'
import { ForgotUsername } from './components/ForgotUsername'
import { ForgotPassword } from './components/ForgotPassword'
import { DeleteAccountPage } from './components/DeleteAccountPage'
import { GameSettings } from './components/GameSettings'
import { AuthService } from './services/authService'
import { AuthResponse, User } from './types/auth'
<<<<<<< HEAD
import { DeleteAccountPage } from './components/DeleteAccountPage'
import { Leaderboard } from './components/Leaderboard'
=======
>>>>>>> 4ed1a0cc
import { GameSettingsProvider } from './contexts/GameSettingsContext'
import Ranking from './components/Ranking';

/**
 * Main App Component
 */
<<<<<<< HEAD
function App() {    
  // Authentication state
  const [user, setUser] = useState<User | null>(null);
  const [isAuthenticated, setIsAuthenticated] = useState(false);
  const [isLoading, setIsLoading] = useState(true);
  const [authMode, setAuthMode] = useState<'login' | 'register' | 'forgot-username' | 'forgot-password'>('login');
  
  // Game mode state management
  const [gameMode, setGameMode] = useState<'menu' | 'single' | 'multiplayer' | 'ai'>('menu');
  const [roomId, setRoomId] = useState('');
  const [playerSide, setPlayerSide] = useState<'left' | 'right'>('left');

  // Add view state to control profile/game/accountDeleted/leaderboard
  const [view, setView] = useState<'game' | 'profile' | 'deleteAccount' | 'leaderboard'>('game');
=======
function App() {
  const [gameMode, setGameMode] = useState<'menu' | 'single' | 'multiplayer' | 'ai'>('menu');
  
    // NOTE: roomId and playerSide are now ONLY for the multiplayer mode.
  const [roomId, setRoomId] = useState('');
  const [playerSide, setPlayerSide] = useState<'left' | 'right'>('left');

  // Authentication state
  const [user, setUser] = useState<User | null>(null);
  const [isAuthenticated, setIsAuthenticated] = useState(false);
  const [isLoading, setIsLoading] = useState(true);
  const [authMode, setAuthMode] = useState<'login' | 'register'>('login');
  const [view, setView] = useState<'game' | 'profile' | 'deleteAccount' | 'forgotPassword' | 'forgotUsername' | 'settings' | 'ranking'>('game');
>>>>>>> 4ed1a0cc
  const [showSettings, setShowSettings] = useState(false);

  /**
   * Check authentication status on component mount
   */
  useEffect(() => {
    const checkAuth = () => {
      const storedAuth = AuthService.getStoredAuthData();
      if (storedAuth) {
        setUser(storedAuth.user);
        setIsAuthenticated(true);
      }
      setIsLoading(false);
    };

    checkAuth();
  }, []);

  /**
   * Handle successful authentication
   */
  const handleAuthSuccess = (authData: AuthResponse) => {
    setUser(authData.user);
    setIsAuthenticated(true);
    setView('game');
  };

  /**
   * Handle logout
   */
  const handleLogout = () => {
    AuthService.clearAuthData();
    setUser(null);
    setIsAuthenticated(false);
    setAuthMode('login');
    setView('game');
    AuthService.clearAuthData();
  };

  // Game mode functions
  const startSinglePlayerGame = () => {
    setGameMode('single');
  };
  
  const showMultiplayerSetup = () => {
    setGameMode('multiplayer');
  };

<<<<<<< HEAD
=======
  // --- (NEW) --- A simple function to start the AI game.
>>>>>>> 4ed1a0cc
  const startAIGame = () => {
    setGameMode('ai');
  };

<<<<<<< HEAD
=======
  // --- (NEW) --- A simple function to return to menu.
>>>>>>> 4ed1a0cc
  const handleReturnToMenu = () => {
    setGameMode('menu');
  };

<<<<<<< HEAD
  // Loading state
  if (isLoading) {
    return (
      <div className="min-h-screen bg-gray-900 text-white flex items-center justify-center">
        <div className="text-center">
          <h1 className="text-4xl mb-8">Transcendence Pong</h1>
          <p>Loading...</p>
        </div>
      </div>
    );
  }

  // Authentication required
  if (!isAuthenticated) {
    return (
      <div className="min-h-screen bg-gray-900 text-white flex items-center justify-center">
        <div className="text-center">
          <h1 className="text-4xl mb-8">Transcendence Pong</h1>
          
          {authMode === 'login' && (
            <LoginForm 
              onLoginSuccess={handleAuthSuccess}
              onSwitchToRegister={() => setAuthMode('register')}
              onSwitchToForgotUsername={() => setAuthMode('forgot-username')}
              onSwitchToForgotPassword={() => setAuthMode('forgot-password')}
            />
          )}
          
          {authMode === 'register' && (
            <RegisterForm 
              onRegisterSuccess={handleAuthSuccess}
              onSwitchToLogin={() => setAuthMode('login')}
            />
          )}
          
          {authMode === 'forgot-username' && (
            <ForgotUsername 
              onBackToLogin={() => setAuthMode('login')}
            />
          )}
          
          {authMode === 'forgot-password' && (
            <ForgotPassword 
              onBackToLogin={() => setAuthMode('login')}
            />
          )}
        </div>
      </div>
    );
  }
=======
>>>>>>> 4ed1a0cc

  // Main game interface
  return (
    <GameSettingsProvider>
      <div className="min-h-screen bg-gray-900 text-white">
        {/* Header with user info and navigation */}
        <header className="bg-gray-800 p-4">
          <div className="max-w-6xl mx-auto flex justify-between items-center">
            <h1 className="text-2xl font-bold">Transcendence Pong</h1>
            
            <div className="flex items-center space-x-4">
              <span>Welcome, {user?.username}!</span>
              
              <button
                onClick={() => setShowSettings(!showSettings)}
                className="px-3 py-1 bg-blue-600 rounded hover:bg-blue-700"
              >
                Settings
              </button>
              
              <button
                onClick={() => setView('profile')}
                className="px-3 py-1 bg-green-600 rounded hover:bg-green-700"
              >
                Profile
              </button>
              
              <button
                onClick={() => setView('leaderboard')}
                className="px-3 py-1 bg-purple-600 rounded hover:bg-purple-700"
              >
                Leaderboard
              </button>
              
              <button
                onClick={handleLogout}
                className="px-3 py-1 bg-red-600 rounded hover:bg-red-700"
              >
                Logout
              </button>
            </div>
<<<<<<< HEAD
=======
            
            {/* The actual multiplayer game, which DOES require a roomId */}
            {roomId && (
              <MultiplayerPong roomId={roomId} playerSide={playerSide} />
            )}
            
            <button 
              onClick={handleReturnToMenu}
              className="mt-4 px-4 py-2 bg-gray-600 rounded hover:bg-gray-700"
            >
              Back to Menu
            </button>
          </>
        );
        
      case 'ai':
        return (
          <>
            {/* --- (CHANGED) --- Render AIPong directly, without checking for or passing a roomId */}
            <AIPong />
            <button 
              onClick={handleReturnToMenu}
              className="mt-4 px-4 py-2 bg-gray-600 rounded hover:bg-gray-700"
            >
              Back to Menu
            </button>
          </>
        );

      case 'menu':
      default:
        return (
          <div className="space-y-4 flex flex-col items-center">
            <button 
              onClick={startSinglePlayerGame}
              className="px-6 py-3 bg-indigo-600 rounded hover:bg-indigo-700 w-64 text-lg"
            >
              Player vs Player (Local)
            </button>
            <button 
              onClick={showMultiplayerSetup}
              className="px-6 py-3 bg-blue-600 rounded hover:bg-blue-700 w-64 text-lg"
            >
              Multiplayer (Online)
            </button>
            <button 
              onClick={startAIGame}
              className="px-6 py-3 bg-green-600 rounded hover:bg-green-700 w-64 text-lg"
            >
              Player vs AI
            </button>
            <button 
              onClick={() => setShowSettings(true)}
              className="px-6 py-3 bg-purple-600 rounded hover:bg-purple-700 w-64 text-lg"
            >
              Game Settings
            </button>
            <button 
              onClick={() => setView('ranking')}
              className="px-6 py-3 bg-yellow-600 rounded hover:bg-yellow-700 w-64 text-lg"
            >
              Ranking
            </button>
>>>>>>> 4ed1a0cc
          </div>
        </header>

        {/* Settings Panel */}
        {showSettings && (
          <div className="bg-gray-800 p-4 border-b border-gray-700">
            <GameSettings isOpen={showSettings} onClose={() => setShowSettings(false)} />
          </div>
        )}

<<<<<<< HEAD
        {/* Main Content */}
        <main className="max-w-6xl mx-auto p-4">
          {view === 'profile' && (
            <UserProfile 
              user={user!}
              onLogout={handleLogout}
              onBackToGame={() => setView('game')}
              onDeleteAccount={() => setView('deleteAccount')}
            />
          )}
          
          {view === 'deleteAccount' && (
            <DeleteAccountPage 
              user={user!}
              onBackToProfile={() => setView('profile')}
              onAccountDeleted={handleLogout}
            />
          )}
          
          {view === 'leaderboard' && (
            <Leaderboard 
              onBack={() => setView('game')}
            />
          )}
          
          {view === 'game' && (
            <div className="text-center">
              {gameMode === 'menu' && (
                <div className="space-y-4 flex flex-col items-center">
                  <button 
                    onClick={startSinglePlayerGame}
                    className="px-6 py-3 bg-indigo-600 rounded hover:bg-indigo-700 w-64 text-lg"
                  >
                    Player vs Player (Local)
                  </button>
                  <button 
                    onClick={showMultiplayerSetup}
                    className="px-6 py-3 bg-blue-600 rounded hover:bg-blue-700 w-64 text-lg"
                  >
                    Multiplayer (Online)
                  </button>
                  <button 
                    onClick={startAIGame}
                    className="px-6 py-3 bg-green-600 rounded hover:bg-green-700 w-64 text-lg"
                  >
                    Player vs AI
                  </button>
                </div>
              )}

              {gameMode === 'single' && (
                <>
                  <PongGame />
                  <button 
                    onClick={handleReturnToMenu}
                    className="mt-4 px-4 py-2 bg-gray-600 rounded hover:bg-gray-700"
                  >
                    Back to Menu
                  </button>
                </>
              )}

              {gameMode === 'multiplayer' && (
                <>
                  <div className="mb-4">
                    <input
                      type="text"
                      placeholder="Enter Room ID to Join/Create"
                      value={roomId}
                      onChange={(e) => setRoomId(e.target.value)}
                      className="px-4 py-2 text-black rounded mr-2"
                    />
                    <select
                      value={playerSide}
                      onChange={(e) => setPlayerSide(e.target.value as 'left' | 'right')}
                      className="px-4 py-2 text-black rounded"
                    >
                      <option value="left">Left Player</option>
                      <option value="right">Right Player</option>
                    </select>
                  </div>
                  
                  {roomId && (
                    <MultiplayerPong roomId={roomId} playerSide={playerSide} />
                  )}
                  
                  <button 
                    onClick={handleReturnToMenu}
                    className="mt-4 px-4 py-2 bg-gray-600 rounded hover:bg-gray-700"
                  >
                    Back to Menu
                  </button>
                </>
              )}
              
              {gameMode === 'ai' && (
                <>
                  <AIPong roomId={`ai-${user?.id}-${Date.now()}`} />
                  <button 
                    onClick={handleReturnToMenu}
                    className="mt-4 px-4 py-2 bg-gray-600 rounded hover:bg-gray-700"
                  >
                    Back to Menu
                  </button>
                </>
              )}
            </div>
          )}
        </main>
=======
  // Show loading screen while checking authentication
  if (isLoading) {
    return (
      <div className="min-h-screen bg-gray-900 text-white flex items-center justify-center">
        <div className="text-center">
          <h1 className="text-4xl mb-8">Transcendence Pong</h1>
          <p>Loading...</p>
        </div>
      </div>
    );
  }

  // Show authentication forms if not authenticated
  if (!isAuthenticated) {
    return (
      <div className="min-h-screen bg-gray-900 text-white flex items-center justify-center">
        <div className="text-center">
          <h1 className="text-4xl mb-8">Transcendence Pong</h1>
          <p className="text-gray-400 mb-8">Please sign in to play the game</p>
          {authMode === 'login' ? (
            <LoginForm 
              onLoginSuccess={handleAuthSuccess}
              onSwitchToRegister={() => setAuthMode('register')}
              onSwitchToForgotPassword={() => setView('forgotPassword')}
              onSwitchToForgotUsername={() => setView('forgotUsername')}
            />
          ) : (
            <RegisterForm 
              onRegisterSuccess={handleAuthSuccess}
              onSwitchToLogin={() => setAuthMode('login')}
            />
          )}
        </div>
      </div>
    );
  }

  // Show different views based on current view state
  if (view === 'profile') {
    return (
      <div className="min-h-screen bg-gray-900 text-white flex items-center justify-center">
        <div className="text-center">
          <h1 className="text-4xl mb-8">User Profile</h1>
          <UserProfile 
            user={user!}
            onLogout={handleLogout}
            onBackToGame={() => setView('game')}
            onDeleteAccount={() => setView('deleteAccount')}
          />
        </div>
      </div>
    );
  }

  if (view === 'deleteAccount') {
    return (
      <div className="min-h-screen bg-gray-900 text-white flex items-center justify-center">
        <div className="text-center">
          <h1 className="text-4xl mb-8">Delete Account</h1>
          <DeleteAccountPage 
            user={user!}
            onBackToProfile={() => setView('profile')}
            onAccountDeleted={handleLogout}
          />
        </div>
      </div>
    );
  }

  if (view === 'forgotPassword') {
    return (
      <div className="min-h-screen bg-gray-900 text-white flex items-center justify-center">
        <div className="text-center">
          <h1 className="text-4xl mb-8">Forgot Password</h1>
          <ForgotPassword 
            onBackToLogin={() => setView('game')}
          />
        </div>
      </div>
    );
  }

  if (view === 'forgotUsername') {
    return (
      <div className="min-h-screen bg-gray-900 text-white flex items-center justify-center">
        <div className="text-center">
          <h1 className="text-4xl mb-8">Forgot Username</h1>
          <ForgotUsername 
            onBackToLogin={() => setView('game')}
          />
        </div>
      </div>
    );
  }

  if (view === 'ranking') {
    return (
      <div className="min-h-screen bg-gray-900 text-white flex items-center justify-center">
        <div className="text-center">
          <h1 className="text-4xl mb-8">User Ranking</h1>
          <Ranking />
          <button
            onClick={() => setView('game')}
            className="mt-8 px-4 py-2 bg-gray-600 rounded hover:bg-gray-700"
          >
            Back to Game
          </button>
        </div>
      </div>
    );
  }

  // Main game view
  return (
    <GameSettingsProvider>
      <div className="min-h-screen bg-gray-900 text-white flex items-center justify-center">
        <div className="text-center">
          <div className="flex justify-between items-center mb-8">
            <div className="text-left">
              <h1 className="text-4xl">Transcendence Pong</h1>
              <p className="text-gray-400 mt-2">Welcome, {user?.username}!</p>
            </div>
            <div className="flex gap-4">
              <button 
                onClick={() => setView('profile')}
                className="px-4 py-2 bg-blue-600 rounded hover:bg-blue-700"
              >
                Profile
              </button>
              <button 
                onClick={handleLogout}
                className="px-4 py-2 bg-red-600 rounded hover:bg-red-700"
              >
                Logout
              </button>
            </div>
          </div>
          {renderGameContent()}
        </div>
        
        {/* Game Settings Modal */}
        {showSettings && (
          <GameSettings 
            isOpen={showSettings}
            onClose={() => setShowSettings(false)}
          />
        )}
>>>>>>> 4ed1a0cc
      </div>
    </GameSettingsProvider>
  );
}

export default App;<|MERGE_RESOLUTION|>--- conflicted
+++ resolved
@@ -11,33 +11,12 @@
 import { GameSettings } from './components/GameSettings'
 import { AuthService } from './services/authService'
 import { AuthResponse, User } from './types/auth'
-<<<<<<< HEAD
-import { DeleteAccountPage } from './components/DeleteAccountPage'
-import { Leaderboard } from './components/Leaderboard'
-=======
->>>>>>> 4ed1a0cc
 import { GameSettingsProvider } from './contexts/GameSettingsContext'
 import Ranking from './components/Ranking';
 
 /**
  * Main App Component
  */
-<<<<<<< HEAD
-function App() {    
-  // Authentication state
-  const [user, setUser] = useState<User | null>(null);
-  const [isAuthenticated, setIsAuthenticated] = useState(false);
-  const [isLoading, setIsLoading] = useState(true);
-  const [authMode, setAuthMode] = useState<'login' | 'register' | 'forgot-username' | 'forgot-password'>('login');
-  
-  // Game mode state management
-  const [gameMode, setGameMode] = useState<'menu' | 'single' | 'multiplayer' | 'ai'>('menu');
-  const [roomId, setRoomId] = useState('');
-  const [playerSide, setPlayerSide] = useState<'left' | 'right'>('left');
-
-  // Add view state to control profile/game/accountDeleted/leaderboard
-  const [view, setView] = useState<'game' | 'profile' | 'deleteAccount' | 'leaderboard'>('game');
-=======
 function App() {
   const [gameMode, setGameMode] = useState<'menu' | 'single' | 'multiplayer' | 'ai'>('menu');
   
@@ -51,7 +30,6 @@
   const [isLoading, setIsLoading] = useState(true);
   const [authMode, setAuthMode] = useState<'login' | 'register'>('login');
   const [view, setView] = useState<'game' | 'profile' | 'deleteAccount' | 'forgotPassword' | 'forgotUsername' | 'settings' | 'ranking'>('game');
->>>>>>> 4ed1a0cc
   const [showSettings, setShowSettings] = useState(false);
 
   /**
@@ -83,7 +61,6 @@
    * Handle logout
    */
   const handleLogout = () => {
-    AuthService.clearAuthData();
     setUser(null);
     setIsAuthenticated(false);
     setAuthMode('login');
@@ -91,127 +68,63 @@
     AuthService.clearAuthData();
   };
 
-  // Game mode functions
+  // --- (NEW) --- A simple function to start the local 2-player game.
   const startSinglePlayerGame = () => {
     setGameMode('single');
   };
   
+  // --- (NEW) --- A simple function to show the multiplayer setup screen.
   const showMultiplayerSetup = () => {
     setGameMode('multiplayer');
   };
 
-<<<<<<< HEAD
-=======
   // --- (NEW) --- A simple function to start the AI game.
->>>>>>> 4ed1a0cc
   const startAIGame = () => {
     setGameMode('ai');
   };
 
-<<<<<<< HEAD
-=======
   // --- (NEW) --- A simple function to return to menu.
->>>>>>> 4ed1a0cc
   const handleReturnToMenu = () => {
     setGameMode('menu');
   };
 
-<<<<<<< HEAD
-  // Loading state
-  if (isLoading) {
-    return (
-      <div className="min-h-screen bg-gray-900 text-white flex items-center justify-center">
-        <div className="text-center">
-          <h1 className="text-4xl mb-8">Transcendence Pong</h1>
-          <p>Loading...</p>
-        </div>
-      </div>
-    );
-  }
-
-  // Authentication required
-  if (!isAuthenticated) {
-    return (
-      <div className="min-h-screen bg-gray-900 text-white flex items-center justify-center">
-        <div className="text-center">
-          <h1 className="text-4xl mb-8">Transcendence Pong</h1>
-          
-          {authMode === 'login' && (
-            <LoginForm 
-              onLoginSuccess={handleAuthSuccess}
-              onSwitchToRegister={() => setAuthMode('register')}
-              onSwitchToForgotUsername={() => setAuthMode('forgot-username')}
-              onSwitchToForgotPassword={() => setAuthMode('forgot-password')}
-            />
-          )}
-          
-          {authMode === 'register' && (
-            <RegisterForm 
-              onRegisterSuccess={handleAuthSuccess}
-              onSwitchToLogin={() => setAuthMode('login')}
-            />
-          )}
-          
-          {authMode === 'forgot-username' && (
-            <ForgotUsername 
-              onBackToLogin={() => setAuthMode('login')}
-            />
-          )}
-          
-          {authMode === 'forgot-password' && (
-            <ForgotPassword 
-              onBackToLogin={() => setAuthMode('login')}
-            />
-          )}
-        </div>
-      </div>
-    );
-  }
-=======
->>>>>>> 4ed1a0cc
-
-  // Main game interface
-  return (
-    <GameSettingsProvider>
-      <div className="min-h-screen bg-gray-900 text-white">
-        {/* Header with user info and navigation */}
-        <header className="bg-gray-800 p-4">
-          <div className="max-w-6xl mx-auto flex justify-between items-center">
-            <h1 className="text-2xl font-bold">Transcendence Pong</h1>
-            
-            <div className="flex items-center space-x-4">
-              <span>Welcome, {user?.username}!</span>
-              
-              <button
-                onClick={() => setShowSettings(!showSettings)}
-                className="px-3 py-1 bg-blue-600 rounded hover:bg-blue-700"
+
+  // --- (CHANGED) --- Render logic is updated for clarity and correctness.
+  const renderGameContent = () => {
+    switch(gameMode) {
+      case 'single':
+        return (
+          <>
+            <PongGame />
+            <button 
+              onClick={handleReturnToMenu}
+              className="mt-4 px-4 py-2 bg-gray-600 rounded hover:bg-gray-700"
+            >
+              Back to Menu
+            </button>
+          </>
+        );
+
+      case 'multiplayer':
+        return (
+          <>
+            <div className="mb-4">
+              <input
+                type="text"
+                placeholder="Enter Room ID to Join/Create"
+                value={roomId}
+                onChange={(e) => setRoomId(e.target.value)}
+                className="px-4 py-2 text-black rounded mr-2"
+              />
+              <select
+                value={playerSide}
+                onChange={(e) => setPlayerSide(e.target.value as 'left' | 'right')}
+                className="px-4 py-2 text-black rounded"
               >
-                Settings
-              </button>
-              
-              <button
-                onClick={() => setView('profile')}
-                className="px-3 py-1 bg-green-600 rounded hover:bg-green-700"
-              >
-                Profile
-              </button>
-              
-              <button
-                onClick={() => setView('leaderboard')}
-                className="px-3 py-1 bg-purple-600 rounded hover:bg-purple-700"
-              >
-                Leaderboard
-              </button>
-              
-              <button
-                onClick={handleLogout}
-                className="px-3 py-1 bg-red-600 rounded hover:bg-red-700"
-              >
-                Logout
-              </button>
+                <option value="left">Left Player</option>
+                <option value="right">Right Player</option>
+              </select>
             </div>
-<<<<<<< HEAD
-=======
             
             {/* The actual multiplayer game, which DOES require a roomId */}
             {roomId && (
@@ -275,128 +188,12 @@
             >
               Ranking
             </button>
->>>>>>> 4ed1a0cc
           </div>
-        </header>
-
-        {/* Settings Panel */}
-        {showSettings && (
-          <div className="bg-gray-800 p-4 border-b border-gray-700">
-            <GameSettings isOpen={showSettings} onClose={() => setShowSettings(false)} />
-          </div>
-        )}
-
-<<<<<<< HEAD
-        {/* Main Content */}
-        <main className="max-w-6xl mx-auto p-4">
-          {view === 'profile' && (
-            <UserProfile 
-              user={user!}
-              onLogout={handleLogout}
-              onBackToGame={() => setView('game')}
-              onDeleteAccount={() => setView('deleteAccount')}
-            />
-          )}
-          
-          {view === 'deleteAccount' && (
-            <DeleteAccountPage 
-              user={user!}
-              onBackToProfile={() => setView('profile')}
-              onAccountDeleted={handleLogout}
-            />
-          )}
-          
-          {view === 'leaderboard' && (
-            <Leaderboard 
-              onBack={() => setView('game')}
-            />
-          )}
-          
-          {view === 'game' && (
-            <div className="text-center">
-              {gameMode === 'menu' && (
-                <div className="space-y-4 flex flex-col items-center">
-                  <button 
-                    onClick={startSinglePlayerGame}
-                    className="px-6 py-3 bg-indigo-600 rounded hover:bg-indigo-700 w-64 text-lg"
-                  >
-                    Player vs Player (Local)
-                  </button>
-                  <button 
-                    onClick={showMultiplayerSetup}
-                    className="px-6 py-3 bg-blue-600 rounded hover:bg-blue-700 w-64 text-lg"
-                  >
-                    Multiplayer (Online)
-                  </button>
-                  <button 
-                    onClick={startAIGame}
-                    className="px-6 py-3 bg-green-600 rounded hover:bg-green-700 w-64 text-lg"
-                  >
-                    Player vs AI
-                  </button>
-                </div>
-              )}
-
-              {gameMode === 'single' && (
-                <>
-                  <PongGame />
-                  <button 
-                    onClick={handleReturnToMenu}
-                    className="mt-4 px-4 py-2 bg-gray-600 rounded hover:bg-gray-700"
-                  >
-                    Back to Menu
-                  </button>
-                </>
-              )}
-
-              {gameMode === 'multiplayer' && (
-                <>
-                  <div className="mb-4">
-                    <input
-                      type="text"
-                      placeholder="Enter Room ID to Join/Create"
-                      value={roomId}
-                      onChange={(e) => setRoomId(e.target.value)}
-                      className="px-4 py-2 text-black rounded mr-2"
-                    />
-                    <select
-                      value={playerSide}
-                      onChange={(e) => setPlayerSide(e.target.value as 'left' | 'right')}
-                      className="px-4 py-2 text-black rounded"
-                    >
-                      <option value="left">Left Player</option>
-                      <option value="right">Right Player</option>
-                    </select>
-                  </div>
-                  
-                  {roomId && (
-                    <MultiplayerPong roomId={roomId} playerSide={playerSide} />
-                  )}
-                  
-                  <button 
-                    onClick={handleReturnToMenu}
-                    className="mt-4 px-4 py-2 bg-gray-600 rounded hover:bg-gray-700"
-                  >
-                    Back to Menu
-                  </button>
-                </>
-              )}
-              
-              {gameMode === 'ai' && (
-                <>
-                  <AIPong roomId={`ai-${user?.id}-${Date.now()}`} />
-                  <button 
-                    onClick={handleReturnToMenu}
-                    className="mt-4 px-4 py-2 bg-gray-600 rounded hover:bg-gray-700"
-                  >
-                    Back to Menu
-                  </button>
-                </>
-              )}
-            </div>
-          )}
-        </main>
-=======
+        );
+    }
+  };
+
+
   // Show loading screen while checking authentication
   if (isLoading) {
     return (
@@ -544,7 +341,6 @@
             onClose={() => setShowSettings(false)}
           />
         )}
->>>>>>> 4ed1a0cc
       </div>
     </GameSettingsProvider>
   );
