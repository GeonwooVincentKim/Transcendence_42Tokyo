--- conflicted
+++ resolved
@@ -1,5 +1,3 @@
-<<<<<<< HEAD
-=======
 import React, { useEffect, useRef, useState } from 'react';
 
 interface AIPongProps {
@@ -189,64 +187,4 @@
         type: 'game_reset'
       }));
     }
-  };
->>>>>>> 80d24e48
-
-import React from 'react';
-import { usePongEngine } from '../hooks/usePongEngine';
-import { useHumanController } from '../hooks/useHumanController';
-import { useAIController } from '../hooks/useAIController';
-
-/**
- * The Player vs. AI Pong game component.
- * It assembles the core game engine with one human controller and one AI controller.
- */
-export const AIPong: React.FC = () => {
-  // 1. Initialize the core game engine. This is IDENTICAL to the other game mode.
-  const { canvasRef, gameState, controls } = usePongEngine();
-  
-  // 2. Initialize a controller for the LEFT paddle (the human player).
-  useHumanController(controls.setPaddleMovement, 'left');
-
-  // 3. Initialize a controller for the RIGHT paddle (the AI).
-  //    This is the ONLY functional difference from PongGame.tsx.
-  //    We pass it the engine's control function and the gameState so it can "see" the ball.
-  useAIController(controls.setPaddleMovement, gameState);
-
-  // 4. Render the UI. This is almost identical to the other game mode,
-  //    with only minor text changes for clarity.
-  return (
-    <div className="flex flex-col items-center" data-testid="game-container">
-      <h2 className="text-2xl mb-4">Player vs. AI</h2>
-      
-      {/* The buttons are identical, calling the same engine controls */}
-      <div className="mb-4 flex gap-2">
-        <button onClick={controls.start}>Start</button>
-        <button onClick={controls.pause}>Pause</button>
-        <button onClick={controls.reset}>Reset</button>
-      </div>
-
-      <div data-testid="game-status" className="mb-2 text-sm">
-        Status: {gameState.status}
-      </div>
-      
-      {/* The score text is customized for this game mode */}
-      <div data-testid="score" className="mb-2 text-lg font-bold">
-        Player: {gameState.leftScore} - AI: {gameState.rightScore}
-      </div>
-
-      <canvas
-        ref={canvasRef}
-        width={800}
-        height={400}
-        className="border border-white"
-        aria-label="AI Pong game canvas"
-      />
-      
-      {/* Instructions are simplified for a single human player */}
-      <div className="mt-4 text-sm text-gray-400">
-        <p>Use W (up) / S (down) to move your paddle.</p>
-      </div>
-    </div>
-  );
-};+  };