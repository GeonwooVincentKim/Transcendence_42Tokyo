<<<<<<< HEAD
import React, { useEffect, useRef, useState } from 'react';
import { AuthService } from '../services/authService';
import { GameStatsService } from '../services/gameStatsService';

interface AIPongProps {
  roomId: string;
}

interface GameState {
  leftPaddle: { y: number };
  rightPaddle: { y: number };
  ball: { x: number; y: number; dx: number; dy: number };
  leftScore: number;
  rightScore: number;
  status: 'ready' | 'playing' | 'paused' | 'finished';
}

export const AIPong: React.FC<AIPongProps> = ({ roomId }) => {
  const canvasRef = useRef<HTMLCanvasElement>(null);
  const wsRef = useRef<WebSocket | null>(null);
  const [gameState, setGameState] = useState<GameState>({
    leftPaddle: { y: 200 },
    rightPaddle: { y: 200 },
    ball: { x: 400, y: 200, dx: 5, dy: 3 },
    leftScore: 0,
    rightScore: 0,
    status: 'ready'
  });
  const [connected, setConnected] = useState(false);
  const [keys, setKeys] = useState<Set<string>>(new Set());
  const [sessionId, setSessionId] = useState<string | null>(null);
  const [gameStarted, setGameStarted] = useState(false);
  const [showGameOver, setShowGameOver] = useState(false);
  const [gameResult, setGameResult] = useState<{ won: boolean; score: number } | null>(null);

  // Initialize game session
  useEffect(() => {
    const initializeGame = async () => {
      try {
        const sessionId = await GameStatsService.createGameSession('ai', roomId);
        setSessionId(sessionId);
        console.log('Game session created:', sessionId);
      } catch (error) {
        console.error('Failed to create game session:', error);
      }
    };

    if (AuthService.isAuthenticated()) {
      initializeGame();
    }
  }, [roomId]);

  // WebSocket connection
  useEffect(() => {
    const ws = new WebSocket(`ws://127.0.0.1:8000/ws/game/${roomId}`);
    wsRef.current = ws;

    ws.onopen = () => {
      console.log('Connected to AI game server');
      setConnected(true);
    };

    ws.onmessage = (event) => {
      const data = JSON.parse(event.data);
      
      switch (data.type) {
        case 'game_start':
          setGameState({ ...data.data, status: 'playing' });
          setGameStarted(true);
          break;
        case 'paddle_update':
          if (data.data.player === 'left') {
            setGameState(prev => ({
              ...prev,
              leftPaddle: { y: data.data.y }
            }));
          } else {
            setGameState(prev => ({
              ...prev,
              rightPaddle: { y: data.data.y }
            }));
          }
          break;
        case 'game_state_update':
          setGameState(prev => ({ ...data.data, status: prev.status }));
          
          // Check for game end condition
          if (data.data.leftScore >= 11 || data.data.rightScore >= 11) {
            const won = data.data.leftScore >= 11;
            const score = data.data.leftScore;
            setGameResult({ won, score });
            setShowGameOver(true);
            setGameState(prev => ({ ...prev, status: 'finished' }));
            
            // Save game result
            if (sessionId) {
              saveGameResult(won, score);
            }
          }
          break;
        case 'game_pause':
          setGameState(prev => ({ ...prev, status: 'paused' }));
          break;
        case 'game_reset':
          setGameState(prev => ({
            ...prev,
            leftScore: 0,
            rightScore: 0,
            ball: { x: 400, y: 200, dx: 5, dy: 3 },
            leftPaddle: { y: 200 },
            rightPaddle: { y: 200 },
            status: 'ready'
          }));
          setShowGameOver(false);
          setGameResult(null);
          setGameStarted(false);
          break;
      }
    };

    ws.onclose = () => {
      console.log('Disconnected from AI game server');
      setConnected(false);
    };

    return () => {
      ws.close();
    };
  }, [roomId, sessionId]);

  // Save game result to database
  const saveGameResult = async (won: boolean, score: number) => {
    if (!sessionId) return;

    try {
      await GameStatsService.saveGameResult({
        sessionId,
        playerSide: 'left',
        score,
        won,
        gameType: 'ai'
      });
      console.log('Game result saved successfully');
    } catch (error) {
      console.error('Failed to save game result:', error);
    }
  };

  // Keyboard input handling
  useEffect(() => {
    const handleKeyDown = (e: KeyboardEvent) => {
      setKeys(prev => new Set([...prev, e.key.toLowerCase()]));
    };

    const handleKeyUp = (e: KeyboardEvent) => {
      setKeys(prev => {
        const newKeys = new Set(prev);
        newKeys.delete(e.key.toLowerCase());
        return newKeys;
      });
    };

    window.addEventListener('keydown', handleKeyDown);
    window.addEventListener('keyup', handleKeyUp);

    return () => {
      window.removeEventListener('keydown', handleKeyDown);
      window.removeEventListener('keyup', handleKeyUp);
    };
  }, []);

  // Paddle movement handling (left player only)
  useEffect(() => {
    if (!connected || !wsRef.current) return;

    // Only allow paddle movement when game is playing
    if (gameState.status !== 'playing') return;

    const paddleSpeed = 8;
    
    if (keys.has('w')) {
      const newY = Math.max(0, gameState.leftPaddle.y - paddleSpeed);
      wsRef.current?.send(JSON.stringify({
        type: 'paddle_move',
        player: 'left',
        y: newY
      }));
    }
    
    if (keys.has('s')) {
      const newY = Math.min(300, gameState.leftPaddle.y + paddleSpeed);
      wsRef.current?.send(JSON.stringify({
        type: 'paddle_move',
        player: 'left',
        y: newY
      }));
    }
  }, [keys, connected, gameState.leftPaddle.y, gameState.status]);

  // Rendering
  useEffect(() => {
    const canvas = canvasRef.current;
    if (!canvas) return;

    const ctx = canvas.getContext('2d');
    if (!ctx) return;

    const renderLoop = () => {
      // Clear canvas
      ctx.fillStyle = '#000';
      ctx.fillRect(0, 0, 800, 400);

      // Draw paddles
      ctx.fillStyle = '#fff';
      ctx.fillRect(10, gameState.leftPaddle.y, 10, 100);
      ctx.fillRect(780, gameState.rightPaddle.y, 10, 100);

      // Draw ball
      ctx.beginPath();
      ctx.arc(gameState.ball.x, gameState.ball.y, 5, 0, 2 * Math.PI);
      ctx.fillStyle = '#fff';
      ctx.fill();

      // Draw center line
      ctx.setLineDash([5, 15]);
      ctx.beginPath();
      ctx.moveTo(400, 0);
      ctx.lineTo(400, 400);
      ctx.strokeStyle = '#fff';
      ctx.stroke();

      // Draw scores
      ctx.font = '24px Arial';
      ctx.fillStyle = '#fff';
      ctx.fillText(gameState.leftScore.toString(), 200, 30);
      ctx.fillText(gameState.rightScore.toString(), 600, 30);

      // Draw game status
      if (gameState.status === 'ready' && !gameStarted) {
        ctx.font = '18px Arial';
        ctx.fillStyle = '#fff';
        ctx.fillText('Press SPACE to start', 300, 200);
      }

      if (gameState.status === 'paused') {
        ctx.font = '18px Arial';
        ctx.fillStyle = '#fff';
        ctx.fillText('Game Paused', 350, 200);
      }
    };

    const interval = setInterval(renderLoop, 16);
    return () => clearInterval(interval);
  }, [gameState, gameStarted]);

  // Game control functions
  const handleStart = () => {
    if (wsRef.current) {
      wsRef.current.send(JSON.stringify({
        type: 'game_start'
      }));
    }
  };

  const handlePause = () => {
    if (wsRef.current) {
      wsRef.current.send(JSON.stringify({
        type: 'game_pause'
      }));
    }
  };

  const handleReset = () => {
    if (wsRef.current) {
      wsRef.current.send(JSON.stringify({
        type: 'game_reset'
      }));
    }
  };

  // Handle game over
  const handleGameOver = () => {
    setShowGameOver(false);
    setGameResult(null);
    handleReset();
  };

  // Handle space key for starting game
  useEffect(() => {
    const handleSpaceKey = (e: KeyboardEvent) => {
      if (e.code === 'Space' && gameState.status === 'ready' && !gameStarted) {
        e.preventDefault();
        handleStart();
      }
    };

    window.addEventListener('keydown', handleSpaceKey);
    return () => window.removeEventListener('keydown', handleSpaceKey);
  }, [gameState.status, gameStarted]);

  return (
    <div className="flex flex-col items-center">
      <div className="mb-4 text-center">
        <h2 className="text-2xl font-bold mb-2">Player vs AI</h2>
        <p className="text-sm text-gray-300 mb-2">
          Use W/S keys to move your paddle (left side)
        </p>
        <p className="text-sm text-gray-300">
          Press SPACE to start the game
        </p>
      </div>

      <div className="relative">
        <canvas
          ref={canvasRef}
          width={800}
          height={400}
          className="border border-gray-600 bg-black"
          aria-label="Pong game canvas"
        />

        {/* Game Over Modal */}
        {showGameOver && gameResult && (
          <div className="absolute inset-0 bg-black bg-opacity-75 flex items-center justify-center">
            <div className="bg-gray-800 p-6 rounded-lg text-center">
              <h3 className="text-2xl font-bold mb-4">
                {gameResult.won ? 'You Won!' : 'You Lost!'}
              </h3>
              <p className="text-lg mb-4">
                Final Score: {gameResult.score} - {gameResult.won ? 'AI Score' : 'Your Score'}
              </p>
              <button
                onClick={handleGameOver}
                className="px-4 py-2 bg-blue-600 rounded hover:bg-blue-700"
              >
                Play Again
              </button>
            </div>
          </div>
        )}
      </div>

      <div className="mt-4 space-x-4">
        {gameState.status === 'ready' && !gameStarted && (
          <button
            onClick={handleStart}
            className="px-4 py-2 bg-green-600 rounded hover:bg-green-700"
          >
            Start Game
          </button>
        )}
        
        {gameState.status === 'playing' && (
          <button
            onClick={handlePause}
            className="px-4 py-2 bg-yellow-600 rounded hover:bg-yellow-700"
          >
            Pause
          </button>
        )}
        
        {gameState.status === 'paused' && (
          <button
            onClick={handleStart}
            className="px-4 py-2 bg-green-600 rounded hover:bg-green-700"
          >
            Resume
          </button>
        )}
        
        <button
          onClick={handleReset}
          className="px-4 py-2 bg-red-600 rounded hover:bg-red-700"
        >
          Reset
        </button>
      </div>

      <div className="mt-4 text-sm text-gray-400">
        {connected ? (
          <span className="text-green-400">Connected to game server</span>
        ) : (
          <span className="text-red-400">Disconnected from game server</span>
        )}
=======

import React from 'react';
import { usePongEngine } from '../hooks/usePongEngine';
import { useHumanController } from '../hooks/useHumanController';
import { useAIController } from '../hooks/useAIController';

/**
 * The Player vs. AI Pong game component.
 * It assembles the core game engine with one human controller and one AI controller.
 */
export const AIPong: React.FC = () => {
  // 1. Initialize the core game engine. This is IDENTICAL to the other game mode.
  const { canvasRef, gameState, controls } = usePongEngine();
  
  // 2. Initialize a controller for the LEFT paddle (the human player).
  useHumanController(controls.setPaddleMovement, 'left');

  // 3. Initialize a controller for the RIGHT paddle (the AI).
  //    This is the ONLY functional difference from PongGame.tsx.
  //    We pass it the engine's control function and the gameState so it can "see" the ball.
  useAIController(controls.setPaddleMovement, gameState);

  // 4. Render the UI. This is almost identical to the other game mode,
  //    with only minor text changes for clarity.
  return (
    <div className="flex flex-col items-center" data-testid="game-container">
      <h2 className="text-2xl mb-4">Player vs. AI</h2>
      
      {/* The buttons are identical, calling the same engine controls */}
      <div className="mb-4 flex gap-2">
        <button onClick={controls.start}>Start</button>
        <button onClick={controls.pause}>Pause</button>
        <button onClick={controls.reset}>Reset</button>
      </div>

      <div data-testid="game-status" className="mb-2 text-sm">
        Status: {gameState.status}
      </div>
      
      {/* The score text is customized for this game mode */}
      <div data-testid="score" className="mb-2 text-lg font-bold">
        Player: {gameState.leftScore} - AI: {gameState.rightScore}
      </div>

      <canvas
        ref={canvasRef}
        width={800}
        height={400}
        className="border border-white"
        aria-label="AI Pong game canvas"
      />
      
      {/* Instructions are simplified for a single human player */}
      <div className="mt-4 text-sm text-gray-400">
        <p>Use W (up) / S (down) to move your paddle.</p>
>>>>>>> 4ed1a0cc
      </div>
    </div>
  );
};<|MERGE_RESOLUTION|>--- conflicted
+++ resolved
@@ -1,390 +1,3 @@
-<<<<<<< HEAD
-import React, { useEffect, useRef, useState } from 'react';
-import { AuthService } from '../services/authService';
-import { GameStatsService } from '../services/gameStatsService';
-
-interface AIPongProps {
-  roomId: string;
-}
-
-interface GameState {
-  leftPaddle: { y: number };
-  rightPaddle: { y: number };
-  ball: { x: number; y: number; dx: number; dy: number };
-  leftScore: number;
-  rightScore: number;
-  status: 'ready' | 'playing' | 'paused' | 'finished';
-}
-
-export const AIPong: React.FC<AIPongProps> = ({ roomId }) => {
-  const canvasRef = useRef<HTMLCanvasElement>(null);
-  const wsRef = useRef<WebSocket | null>(null);
-  const [gameState, setGameState] = useState<GameState>({
-    leftPaddle: { y: 200 },
-    rightPaddle: { y: 200 },
-    ball: { x: 400, y: 200, dx: 5, dy: 3 },
-    leftScore: 0,
-    rightScore: 0,
-    status: 'ready'
-  });
-  const [connected, setConnected] = useState(false);
-  const [keys, setKeys] = useState<Set<string>>(new Set());
-  const [sessionId, setSessionId] = useState<string | null>(null);
-  const [gameStarted, setGameStarted] = useState(false);
-  const [showGameOver, setShowGameOver] = useState(false);
-  const [gameResult, setGameResult] = useState<{ won: boolean; score: number } | null>(null);
-
-  // Initialize game session
-  useEffect(() => {
-    const initializeGame = async () => {
-      try {
-        const sessionId = await GameStatsService.createGameSession('ai', roomId);
-        setSessionId(sessionId);
-        console.log('Game session created:', sessionId);
-      } catch (error) {
-        console.error('Failed to create game session:', error);
-      }
-    };
-
-    if (AuthService.isAuthenticated()) {
-      initializeGame();
-    }
-  }, [roomId]);
-
-  // WebSocket connection
-  useEffect(() => {
-    const ws = new WebSocket(`ws://127.0.0.1:8000/ws/game/${roomId}`);
-    wsRef.current = ws;
-
-    ws.onopen = () => {
-      console.log('Connected to AI game server');
-      setConnected(true);
-    };
-
-    ws.onmessage = (event) => {
-      const data = JSON.parse(event.data);
-      
-      switch (data.type) {
-        case 'game_start':
-          setGameState({ ...data.data, status: 'playing' });
-          setGameStarted(true);
-          break;
-        case 'paddle_update':
-          if (data.data.player === 'left') {
-            setGameState(prev => ({
-              ...prev,
-              leftPaddle: { y: data.data.y }
-            }));
-          } else {
-            setGameState(prev => ({
-              ...prev,
-              rightPaddle: { y: data.data.y }
-            }));
-          }
-          break;
-        case 'game_state_update':
-          setGameState(prev => ({ ...data.data, status: prev.status }));
-          
-          // Check for game end condition
-          if (data.data.leftScore >= 11 || data.data.rightScore >= 11) {
-            const won = data.data.leftScore >= 11;
-            const score = data.data.leftScore;
-            setGameResult({ won, score });
-            setShowGameOver(true);
-            setGameState(prev => ({ ...prev, status: 'finished' }));
-            
-            // Save game result
-            if (sessionId) {
-              saveGameResult(won, score);
-            }
-          }
-          break;
-        case 'game_pause':
-          setGameState(prev => ({ ...prev, status: 'paused' }));
-          break;
-        case 'game_reset':
-          setGameState(prev => ({
-            ...prev,
-            leftScore: 0,
-            rightScore: 0,
-            ball: { x: 400, y: 200, dx: 5, dy: 3 },
-            leftPaddle: { y: 200 },
-            rightPaddle: { y: 200 },
-            status: 'ready'
-          }));
-          setShowGameOver(false);
-          setGameResult(null);
-          setGameStarted(false);
-          break;
-      }
-    };
-
-    ws.onclose = () => {
-      console.log('Disconnected from AI game server');
-      setConnected(false);
-    };
-
-    return () => {
-      ws.close();
-    };
-  }, [roomId, sessionId]);
-
-  // Save game result to database
-  const saveGameResult = async (won: boolean, score: number) => {
-    if (!sessionId) return;
-
-    try {
-      await GameStatsService.saveGameResult({
-        sessionId,
-        playerSide: 'left',
-        score,
-        won,
-        gameType: 'ai'
-      });
-      console.log('Game result saved successfully');
-    } catch (error) {
-      console.error('Failed to save game result:', error);
-    }
-  };
-
-  // Keyboard input handling
-  useEffect(() => {
-    const handleKeyDown = (e: KeyboardEvent) => {
-      setKeys(prev => new Set([...prev, e.key.toLowerCase()]));
-    };
-
-    const handleKeyUp = (e: KeyboardEvent) => {
-      setKeys(prev => {
-        const newKeys = new Set(prev);
-        newKeys.delete(e.key.toLowerCase());
-        return newKeys;
-      });
-    };
-
-    window.addEventListener('keydown', handleKeyDown);
-    window.addEventListener('keyup', handleKeyUp);
-
-    return () => {
-      window.removeEventListener('keydown', handleKeyDown);
-      window.removeEventListener('keyup', handleKeyUp);
-    };
-  }, []);
-
-  // Paddle movement handling (left player only)
-  useEffect(() => {
-    if (!connected || !wsRef.current) return;
-
-    // Only allow paddle movement when game is playing
-    if (gameState.status !== 'playing') return;
-
-    const paddleSpeed = 8;
-    
-    if (keys.has('w')) {
-      const newY = Math.max(0, gameState.leftPaddle.y - paddleSpeed);
-      wsRef.current?.send(JSON.stringify({
-        type: 'paddle_move',
-        player: 'left',
-        y: newY
-      }));
-    }
-    
-    if (keys.has('s')) {
-      const newY = Math.min(300, gameState.leftPaddle.y + paddleSpeed);
-      wsRef.current?.send(JSON.stringify({
-        type: 'paddle_move',
-        player: 'left',
-        y: newY
-      }));
-    }
-  }, [keys, connected, gameState.leftPaddle.y, gameState.status]);
-
-  // Rendering
-  useEffect(() => {
-    const canvas = canvasRef.current;
-    if (!canvas) return;
-
-    const ctx = canvas.getContext('2d');
-    if (!ctx) return;
-
-    const renderLoop = () => {
-      // Clear canvas
-      ctx.fillStyle = '#000';
-      ctx.fillRect(0, 0, 800, 400);
-
-      // Draw paddles
-      ctx.fillStyle = '#fff';
-      ctx.fillRect(10, gameState.leftPaddle.y, 10, 100);
-      ctx.fillRect(780, gameState.rightPaddle.y, 10, 100);
-
-      // Draw ball
-      ctx.beginPath();
-      ctx.arc(gameState.ball.x, gameState.ball.y, 5, 0, 2 * Math.PI);
-      ctx.fillStyle = '#fff';
-      ctx.fill();
-
-      // Draw center line
-      ctx.setLineDash([5, 15]);
-      ctx.beginPath();
-      ctx.moveTo(400, 0);
-      ctx.lineTo(400, 400);
-      ctx.strokeStyle = '#fff';
-      ctx.stroke();
-
-      // Draw scores
-      ctx.font = '24px Arial';
-      ctx.fillStyle = '#fff';
-      ctx.fillText(gameState.leftScore.toString(), 200, 30);
-      ctx.fillText(gameState.rightScore.toString(), 600, 30);
-
-      // Draw game status
-      if (gameState.status === 'ready' && !gameStarted) {
-        ctx.font = '18px Arial';
-        ctx.fillStyle = '#fff';
-        ctx.fillText('Press SPACE to start', 300, 200);
-      }
-
-      if (gameState.status === 'paused') {
-        ctx.font = '18px Arial';
-        ctx.fillStyle = '#fff';
-        ctx.fillText('Game Paused', 350, 200);
-      }
-    };
-
-    const interval = setInterval(renderLoop, 16);
-    return () => clearInterval(interval);
-  }, [gameState, gameStarted]);
-
-  // Game control functions
-  const handleStart = () => {
-    if (wsRef.current) {
-      wsRef.current.send(JSON.stringify({
-        type: 'game_start'
-      }));
-    }
-  };
-
-  const handlePause = () => {
-    if (wsRef.current) {
-      wsRef.current.send(JSON.stringify({
-        type: 'game_pause'
-      }));
-    }
-  };
-
-  const handleReset = () => {
-    if (wsRef.current) {
-      wsRef.current.send(JSON.stringify({
-        type: 'game_reset'
-      }));
-    }
-  };
-
-  // Handle game over
-  const handleGameOver = () => {
-    setShowGameOver(false);
-    setGameResult(null);
-    handleReset();
-  };
-
-  // Handle space key for starting game
-  useEffect(() => {
-    const handleSpaceKey = (e: KeyboardEvent) => {
-      if (e.code === 'Space' && gameState.status === 'ready' && !gameStarted) {
-        e.preventDefault();
-        handleStart();
-      }
-    };
-
-    window.addEventListener('keydown', handleSpaceKey);
-    return () => window.removeEventListener('keydown', handleSpaceKey);
-  }, [gameState.status, gameStarted]);
-
-  return (
-    <div className="flex flex-col items-center">
-      <div className="mb-4 text-center">
-        <h2 className="text-2xl font-bold mb-2">Player vs AI</h2>
-        <p className="text-sm text-gray-300 mb-2">
-          Use W/S keys to move your paddle (left side)
-        </p>
-        <p className="text-sm text-gray-300">
-          Press SPACE to start the game
-        </p>
-      </div>
-
-      <div className="relative">
-        <canvas
-          ref={canvasRef}
-          width={800}
-          height={400}
-          className="border border-gray-600 bg-black"
-          aria-label="Pong game canvas"
-        />
-
-        {/* Game Over Modal */}
-        {showGameOver && gameResult && (
-          <div className="absolute inset-0 bg-black bg-opacity-75 flex items-center justify-center">
-            <div className="bg-gray-800 p-6 rounded-lg text-center">
-              <h3 className="text-2xl font-bold mb-4">
-                {gameResult.won ? 'You Won!' : 'You Lost!'}
-              </h3>
-              <p className="text-lg mb-4">
-                Final Score: {gameResult.score} - {gameResult.won ? 'AI Score' : 'Your Score'}
-              </p>
-              <button
-                onClick={handleGameOver}
-                className="px-4 py-2 bg-blue-600 rounded hover:bg-blue-700"
-              >
-                Play Again
-              </button>
-            </div>
-          </div>
-        )}
-      </div>
-
-      <div className="mt-4 space-x-4">
-        {gameState.status === 'ready' && !gameStarted && (
-          <button
-            onClick={handleStart}
-            className="px-4 py-2 bg-green-600 rounded hover:bg-green-700"
-          >
-            Start Game
-          </button>
-        )}
-        
-        {gameState.status === 'playing' && (
-          <button
-            onClick={handlePause}
-            className="px-4 py-2 bg-yellow-600 rounded hover:bg-yellow-700"
-          >
-            Pause
-          </button>
-        )}
-        
-        {gameState.status === 'paused' && (
-          <button
-            onClick={handleStart}
-            className="px-4 py-2 bg-green-600 rounded hover:bg-green-700"
-          >
-            Resume
-          </button>
-        )}
-        
-        <button
-          onClick={handleReset}
-          className="px-4 py-2 bg-red-600 rounded hover:bg-red-700"
-        >
-          Reset
-        </button>
-      </div>
-
-      <div className="mt-4 text-sm text-gray-400">
-        {connected ? (
-          <span className="text-green-400">Connected to game server</span>
-        ) : (
-          <span className="text-red-400">Disconnected from game server</span>
-        )}
-=======
-
 import React from 'react';
 import { usePongEngine } from '../hooks/usePongEngine';
 import { useHumanController } from '../hooks/useHumanController';
@@ -439,7 +52,6 @@
       {/* Instructions are simplified for a single human player */}
       <div className="mt-4 text-sm text-gray-400">
         <p>Use W (up) / S (down) to move your paddle.</p>
->>>>>>> 4ed1a0cc
       </div>
     </div>
   );
