--- conflicted
+++ resolved
@@ -1,467 +1,3 @@
-<<<<<<< HEAD
-=======
-import React, { useEffect, useRef, useState } from 'react';
-import { useGameSettings } from '../contexts/GameSettingsContext';
->>>>>>> 80d24e48
-
-// // src/components/PongGame.tsx
-// import React, { useEffect, useRef, useState } from 'react';
-
-// // Props interface remains the same
-// interface PongGameProps {
-//   width?: number;
-//   height?: number;
-// }
-
-// // State for things that should trigger a re-render (UI elements)
-// interface GameUIState {
-//   leftScore: number;
-//   rightScore: number;
-//   status: 'ready' | 'playing' | 'paused';
-// }
-
-// /**
-//  * Optimized Pong Game Component
-//  */
-// export const PongGame: React.FC<PongGameProps> = ({ 
-//   width = 800, 
-//   height = 400 
-// }) => {
-//   const canvasRef = useRef<HTMLCanvasElement>(null);
-  
-//   // *** CHANGE #1: Use state ONLY for UI data that needs to re-render the component ***
-//   const [uiState, setUiState] = useState<GameUIState>({
-//     leftScore: 0,
-//     rightScore: 0,
-//     status: 'ready',
-//   });
-
-//   // *** CHANGE #2: Use a ref for all high-frequency game data (physics) ***
-//   // This data can be updated 60 times/sec without causing any re-renders.
-//   const gameStateRef = useRef({
-//     leftPaddle: { y: height / 2 - 50 },
-//     rightPaddle: { y: height / 2 - 50 },
-//     ball: { x: width / 2, y: height / 2, dx: 0, dy: 0 },
-//     scoreResetCountdown: 0, //a new timer
-//     lastScorer: 1,
-//   });
-
-//   // Keep track of pressed keys. Using a ref is also efficient here.
-//   const keysPressed = useRef<Set<string>>(new Set());
-
-// useEffect(() => {
-//   // Define the keys we are using for the game
-//   const gameKeys = ['w', 's', 'arrowup', 'arrowdown'];
-
-//   const handleKeyDown = (e: KeyboardEvent) => {
-//     const key = e.key.toLowerCase();
-//     // Check if the pressed key is one of our game keys
-//     if (gameKeys.includes(key)) {
-//       // The magic line! Prevent the browser's default action (e.g., scrolling)
-//       e.preventDefault();
-//     }
-//     // Add the key to our set of pressed keys
-//     keysPressed.current.add(key);
-//   };
-
-//   const handleKeyUp = (e: KeyboardEvent) => {
-//     keysPressed.current.delete(e.key.toLowerCase());
-//   };
-
-//   window.addEventListener('keydown', handleKeyDown);
-//   window.addEventListener('keyup', handleKeyUp);
-//   return () => {
-//     window.removeEventListener('keydown', handleKeyDown);
-//     window.removeEventListener('keyup', handleKeyUp);
-//   };
-// }, []); // The empty dependency array is correct, this should only run once.
-
-//   /**
-//    * *** CHANGE #3: A single, unified game loop using requestAnimationFrame ***
-//    * This is much smoother and more efficient than setInterval.
-//    */
-//   useEffect(() => {
-//     const canvas = canvasRef.current;
-//     if (!canvas) return;
-//     const ctx = canvas.getContext('2d');
-//     if (!ctx) return;
-
-//     let animationFrameId: number;
-
-//     const gameLoop = () => {
-//       // 1. Get current state from the ref
-//       const gameState = gameStateRef.current;
-
-//       // --- PADDLE MOVEMENT LOGIC ---
-//       const paddleSpeed = 5;
-//       if (keysPressed.current.has('w') && gameState.leftPaddle.y > 0) {
-//         gameState.leftPaddle.y -= paddleSpeed;
-//       }
-//       if (keysPressed.current.has('s') && gameState.leftPaddle.y < height - 100) {
-//         gameState.leftPaddle.y += paddleSpeed;
-//       }
-//       if (keysPressed.current.has('arrowup') && gameState.rightPaddle.y > 0) {
-//         gameState.rightPaddle.y -= paddleSpeed;
-//       }
-//       if (keysPressed.current.has('arrowdown') && gameState.rightPaddle.y < height - 100) {
-//         gameState.rightPaddle.y += paddleSpeed;
-//       }
-
-//       if (gameState.scoreResetCountdown > 0) {
-//         // If the timer is active, just count it down.
-//         gameState.scoreResetCountdown--;
-//         // When the timer hits zero, serve the ball.
-//         if (gameState.scoreResetCountdown === 0) {
-//           // Serve towards the loser. lastScorer is the WINNER.
-//           // So we multiply by lastScorer to get the direction.
-//           gameState.ball.dx = 5 * gameState.lastScorer;
-//           // Always serve downwards as requested.
-//           gameState.ball.dy = 3; 
-//         }
-//       } else {
-//         // --- BALL MOVEMENT & COLLISION LOGIC ---
-//         gameState.ball.x += gameState.ball.dx;
-//         gameState.ball.y += gameState.ball.dy;
-
-//         // Wall collision
-//         if (gameState.ball.y <= 0 || gameState.ball.y >= height) {
-//           gameState.ball.dy *= -1;
-//         }
-
-//         // Paddle collision
-//         if (gameState.ball.x <= 20 && gameState.ball.x > 10 && gameState.ball.y >= gameState.leftPaddle.y && gameState.ball.y <= gameState.leftPaddle.y + 100) {
-//           gameState.ball.dx *= -1;
-//         }
-//         if (gameState.ball.x >= width - 20 && gameState.ball.x < width - 10 && gameState.ball.y >= gameState.rightPaddle.y && gameState.ball.y <= gameState.rightPaddle.y + 100) {
-//           gameState.ball.dx *= -1;
-//         }
-
-//         // Score handling
-//         let scoreChanged = false;
-//         if (gameState.ball.x <= 0) { // Right player scored
-//           setUiState(prev => ({...prev, rightScore: prev.rightScore + 1}));
-//           gameState.lastScorer = 1; // Set right player as the last scorer
-//           scoreChanged = true;
-//         } else if (gameState.ball.x >= width) { // Left player scored
-//           setUiState(prev => ({...prev, leftScore: prev.leftScore + 1}));
-//           gameState.lastScorer = -1; // Set left player as the last scorer
-//           scoreChanged = true;
-//         }
-
-//         if (scoreChanged) {
-//           // --- START THE COUNTDOWN ---
-//           // 1. Stop the ball immediately
-//           gameState.ball.dx = 0;
-//           gameState.ball.dy = 0;
-//           // 2. Reset its position
-//           gameState.ball.x = width / 2;
-//           gameState.ball.y = height / 2;
-//           // 3. Start the countdown timer (120 frames = 2 seconds)
-//           gameState.scoreResetCountdown = 120;
-//         }
-//       }
-//       // --- DRAWING LOGIC ---
-//       // Clear canvas
-//       ctx.fillStyle = '#000';
-//       ctx.fillRect(0, 0, width, height);
-
-//       // Draw paddles and ball from the ref's data
-//       ctx.fillStyle = '#fff';
-//       ctx.fillRect(10, gameState.leftPaddle.y, 10, 100);
-//       ctx.fillRect(width - 20, gameState.rightPaddle.y, 10, 100);
-//       ctx.beginPath();
-//       ctx.arc(gameState.ball.x, gameState.ball.y, 5, 0, 2 * Math.PI);
-//       ctx.fill();
-
-//       // Draw dashed line (this is static, but needs to be redrawn)
-//       ctx.setLineDash([5, 15]);
-//       ctx.beginPath();
-//       ctx.moveTo(width / 2, 0);
-//       ctx.lineTo(width / 2, height);
-//       ctx.strokeStyle = '#fff';
-//       ctx.stroke();
-
-//       // Loop
-//       animationFrameId = requestAnimationFrame(gameLoop);
-//     };
-
-// // Start or stop the loop based on game status
-//     if (uiState.status === 'playing') {
-//       if (gameStateRef.current.ball.dx === 0 && gameStateRef.current.ball.dy === 0) {
-//           gameStateRef.current.scoreResetCountdown = 60; // 1-second delay for the first serve
-//       }
-      
-//       animationFrameId = requestAnimationFrame(gameLoop);
-//     }
-
-//     // Cleanup function to cancel the loop when component unmounts or status changes
-//     return () => {
-//       cancelAnimationFrame(animationFrameId);
-//     };
-//   }, [uiState.status, width, height]); // Re-run this effect only when status changes
-
-//   // Function to handle resetting the game
-//   const handleReset = () => {
-//     // Reset the ref's data
-//     gameStateRef.current = {
-//       leftPaddle: { y: height / 2 - 50 },
-//       rightPaddle: { y: height / 2 - 50 },
-//       ball: { x: width / 2, y: height / 2, dx: 0, dy: 0 },
-//       scoreResetCountdown: 0, 
-//       lastScorer: 1,
-//     };
-//     // Reset the UI state
-//     setUiState({
-//       leftScore: 0,
-//       rightScore: 0,
-//       status: 'ready',
-//     });
-//   };
-
-//   return (
-//     <div className="flex flex-col items-center" data-testid="game-container">
-//       <h2 className="text-2xl mb-4">Pong Game</h2>
-      
-//       {/* Game Controls */}
-//       <div className="mb-4 flex gap-2">
-//         <button onClick={() => setUiState(prev => ({ ...prev, status: 'playing' }))}>Start</button>
-//         <button onClick={() => setUiState(prev => ({ ...prev, status: 'paused' }))}>Pause</button>
-//         <button onClick={handleReset}>Reset</button>
-//       </div>
-
-//       {/* Status and Score read from the UI state */}
-//       <div data-testid="game-status" className="mb-2 text-sm">
-//         {uiState.status === 'ready' && 'Ready'}
-//         {uiState.status === 'playing' && 'Playing'}
-//         {uiState.status === 'paused' && 'Paused'}
-//       </div>
-//       <div data-testid="score" className="mb-2 text-lg font-bold">
-//         {uiState.leftScore} - {uiState.rightScore}
-//       </div>
-
-//       {/* The canvas only needs to re-render if its size changes */}
-//       <canvas
-//         ref={canvasRef}
-//         width={width}
-//         height={height}
-//         className="border border-white"
-//         aria-label="Pong game canvas"
-//       />
-      
-//       <div className="mt-4 text-sm text-gray-400">
-//         <p>Left Player: W (up) / S (down)</p>
-//         <p>Right Player: ↑ (up) / ↓ (down)</p>
-//       </div>
-//     </div>
-//   );
-// };
-
-
-// import React, { useEffect, useRef, useState } from 'react';
-
-// // Props and State interfaces are correct
-// interface PongGameProps {
-//   width?: number;
-//   height?: number;
-// }
-// interface GameUIState {
-//   leftScore: number;
-//   rightScore: number;
-//   status: 'ready' | 'playing' | 'paused';
-// }
-
-// /**
-//  * Optimized and Corrected Pong Game Component
-//  */
-// export const PongGame: React.FC<PongGameProps> = ({ 
-//   width = 800, 
-//   height = 400 
-// }) => {
-//   const canvasRef = useRef<HTMLCanvasElement>(null);
-  
-//   const [uiState, setUiState] = useState<GameUIState>({
-//     leftScore: 0,
-//     rightScore: 0,
-//     status: 'ready',
-//   });
-
-//   // The state of the game physics. Ball starts with ZERO speed.
-//   const gameStateRef = useRef({
-//     leftPaddle: { y: height / 2 - 50 },
-//     rightPaddle: { y: height / 2 - 50 },
-//     ball: { x: width / 2, y: height / 2, dx: 0, dy: 0 },
-//     scoreResetCountdown: 60,
-//     lastScorer: 1,
-//   });
-
-//   const keysPressed = useRef<Set<string>>(new Set());
-
-//   // Keyboard handler is correct.
-//   useEffect(() => {
-//     const gameKeys = ['w', 's', 'arrowup', 'arrowdown'];
-//     const handleKeyDown = (e: KeyboardEvent) => {
-//       const key = e.key.toLowerCase();
-//       if (gameKeys.includes(key)) e.preventDefault();
-//       keysPressed.current.add(key);
-//     };
-//     const handleKeyUp = (e: KeyboardEvent) => {
-//       keysPressed.current.delete(e.key.toLowerCase());
-//     };
-//     window.addEventListener('keydown', handleKeyDown);
-//     window.addEventListener('keyup', handleKeyUp);
-//     return () => {
-//       window.removeEventListener('keydown', handleKeyDown);
-//       window.removeEventListener('keyup', handleKeyUp);
-//     };
-//   }, []);
-
-//   // The main game loop and logic driver.
-//   useEffect(() => {
-//     const canvas = canvasRef.current;
-//     if (!canvas) return;
-//     const ctx = canvas.getContext('2d');
-//     if (!ctx) return;
-
-//     let animationFrameId: number;
-
-//     const gameLoop = () => {
-//       const gameState = gameStateRef.current;
-
-//       // Paddle Movement
-//       const paddleSpeed = 5;
-//       if (keysPressed.current.has('w') && gameState.leftPaddle.y > 0) gameState.leftPaddle.y -= paddleSpeed;
-//       if (keysPressed.current.has('s') && gameState.leftPaddle.y < height - 100) gameState.leftPaddle.y += paddleSpeed;
-//       if (keysPressed.current.has('arrowup') && gameState.rightPaddle.y > 0) gameState.rightPaddle.y -= paddleSpeed;
-//       if (keysPressed.current.has('arrowdown') && gameState.rightPaddle.y < height - 100) gameState.rightPaddle.y += paddleSpeed;
-
-//       // This is the "gatekeeper". If the countdown is active, it runs this block and skips the rest.
-//       if (gameState.scoreResetCountdown > 0) {
-//         gameState.scoreResetCountdown--;
-//         // When the timer hits zero, we SERVE THE BALL.
-//         if (gameState.scoreResetCountdown === 0) {
-//           // Serve towards the loser (`lastScorer` is the winner)
-//           gameState.ball.dx = 5 * gameState.lastScorer;
-//           // UNAMBIGUOUSLY serve downwards. `dy = 3` is always down.
-//           gameState.ball.dy = 3;
-//         }
-//       } else {
-//         // This block only runs when the game is in active play (no countdown).
-//         gameState.ball.x += gameState.ball.dx;
-//         gameState.ball.y += gameState.ball.dy;
-
-//         // Wall and Paddle collision logic
-//         if (gameState.ball.y <= 0 || gameState.ball.y >= height) gameState.ball.dy *= -1;
-//         if (gameState.ball.x <= 20 && gameState.ball.x > 10 && gameState.ball.y >= gameState.leftPaddle.y && gameState.ball.y <= gameState.leftPaddle.y + 100) gameState.ball.dx *= -1;
-//         if (gameState.ball.x >= width - 20 && gameState.ball.x < width - 10 && gameState.ball.y >= gameState.rightPaddle.y && gameState.ball.y <= gameState.rightPaddle.y + 100) gameState.ball.dx *= -1;
-        
-//         // Score detection
-//         let scoreChanged = false;
-//         if (gameState.ball.x <= 0) { // Right player scored
-//           setUiState(prev => ({...prev, rightScore: prev.rightScore + 1}));
-//           gameState.lastScorer = 1;
-//           scoreChanged = true;
-//         } else if (gameState.ball.x >= width) { // Left player scored
-//           setUiState(prev => ({...prev, leftScore: prev.leftScore + 1}));
-//           gameState.lastScorer = -1;
-//           scoreChanged = true;
-//         }
-
-//         // If a score happened, we STOP the ball and START the countdown.
-//         if (scoreChanged) {
-//           gameState.ball.dx = 0;
-//           gameState.ball.dy = 0;
-//           gameState.ball.x = width / 2;
-//           gameState.ball.y = height / 2;
-//           gameState.scoreResetCountdown = 120; // This starts the 2-second delay.
-//         }
-//       }
-      
-//       // Drawing logic always runs
-//       ctx.fillStyle = '#000';
-//       ctx.fillRect(0, 0, width, height);
-//       ctx.fillStyle = '#fff';
-//       ctx.fillRect(10, gameState.leftPaddle.y, 10, 100);
-//       ctx.fillRect(width - 20, gameState.rightPaddle.y, 10, 100);
-//       ctx.beginPath();
-//       ctx.arc(gameState.ball.x, gameState.ball.y, 5, 0, 2 * Math.PI);
-//       ctx.fill();
-//       ctx.setLineDash([5, 15]);
-//       ctx.beginPath();
-//       ctx.moveTo(width / 2, 0);
-//       ctx.lineTo(width / 2, height);
-//       ctx.strokeStyle = '#fff';
-//       ctx.stroke();
-
-//       animationFrameId = requestAnimationFrame(gameLoop);
-//     };
-
-//     // === FINAL FIX #2: THE "IGNITION" LOGIC ===
-//     // This effect runs when status changes to 'playing'.
-//     if (uiState.status === 'playing') {
-//       // Check if this is the start of a new round (ball is not moving).
-//       if (gameStateRef.current.ball.dx === 0 && gameStateRef.current.ball.dy === 0) {
-//         // Kick-start the countdown for the VERY FIRST SERVE.
-//         gameStateRef.current.scoreResetCountdown = 60; // 1-second delay
-//       }
-//       // Start the game loop.
-//       animationFrameId = requestAnimationFrame(gameLoop);
-//     }
-
-//     // Cleanup function to stop the loop.
-//     return () => {
-//       cancelAnimationFrame(animationFrameId);
-//     };
-//   }, [uiState.status, width, height]);
-
-//   // The reset function. MUST reset the ball to have zero speed.
-//   const handleReset = () => {
-//     setUiState(prev => ({ ...prev, status: 'ready' }));
-//     gameStateRef.current = {
-//       leftPaddle: { y: height / 2 - 50 },
-//       rightPaddle: { y: height / 2 - 50 },
-//       ball: { x: width / 2, y: height / 2, dx: 0, dy: 0 },
-//       scoreResetCountdown: 60,
-//       lastScorer: 1,
-//     };
-//     setUiState({
-//       leftScore: 0,
-//       rightScore: 0,
-//       status: 'ready',
-//     });
-//   };
-
-//   // The JSX is correct.
-//   return (
-//     <div className="flex flex-col items-center" data-testid="game-container">
-//       <h2 className="text-2xl mb-4">Pong Game</h2>
-//       <div className="mb-4 flex gap-2">
-//         <button onClick={() => setUiState(prev => ({ ...prev, status: 'playing' }))}>Start</button>
-//         <button onClick={() => setUiState(prev => ({ ...prev, status: 'paused' }))}>Pause</button>
-//         <button onClick={handleReset}>Reset</button>
-//       </div>
-//       <div data-testid="game-status" className="mb-2 text-sm">
-//         {uiState.status === 'ready' && 'Ready'}
-//         {uiState.status === 'playing' && 'Playing'}
-//         {uiState.status === 'paused' && 'Paused'}
-//       </div>
-//       <div data-testid="score" className="mb-2 text-lg font-bold">
-//         {uiState.leftScore} - {uiState.rightScore}
-//       </div>
-//       <canvas
-//         ref={canvasRef}
-//         width={width}
-//         height={height}
-//         className="border border-white"
-//         aria-label="Pong game canvas"
-//       />
-//       <div className="mt-4 text-sm text-gray-400">
-//         <p>Left Player: W (up) / S (down)</p>
-//         <p>Right Player: ↑ (up) / ↓ (down)</p>
-//       </div>
-//     </div>
-//   );
-// };
-
 import React from 'react';
 import { usePongEngine } from '../hooks/usePongEngine';
 import { useHumanController } from '../hooks/useHumanController';
@@ -470,7 +6,7 @@
  * The Player vs. Player Pong game component.
  * It assembles the core game engine with two human-controlled paddle controllers.
  */
-<<<<<<< HEAD
+
 export const PongGame: React.FC = () => {
   // 1. Initialize the core game engine. This gives us the state, the canvas ref,
   //    and the controls to manipulate the engine.
@@ -483,232 +19,6 @@
   // 3. Initialize another controller for the RIGHT paddle.
   //    This demonstrates the power of reusable hooks.
   useHumanController(controls.setPaddleMovement, 'right');
-=======
-export const PongGame: React.FC<PongGameProps> = ({ 
-  width = 800, 
-  height = 400 
-}) => {
-  // Canvas reference for rendering
-  const canvasRef = useRef<HTMLCanvasElement>(null);
-  const { settings } = useGameSettings();
-  
-  // Game state management
-  const [gameState, setGameState] = useState<GameState>({
-    leftPaddle: { y: height / 2 - (settings.paddleHeight / 2) },
-    rightPaddle: { y: height / 2 - (settings.paddleHeight / 2) },
-    ball: { x: width / 2, y: height / 2, dx: settings.ballSpeed, dy: settings.ballSpeed * 0.6 },
-    leftScore: 0,
-    rightScore: 0,
-    status: 'ready', // Initial value
-  });
-
-  // Track currently pressed keys
-  const [keys, setKeys] = useState<Set<string>>(new Set());
-
-  // Reset game state when settings change
-  useEffect(() => {
-    setGameState(prev => ({
-      ...prev,
-      leftPaddle: { y: height / 2 - (settings.paddleHeight / 2) },
-      rightPaddle: { y: height / 2 - (settings.paddleHeight / 2) },
-      ball: { x: width / 2, y: height / 2, dx: settings.ballSpeed, dy: settings.ballSpeed * 0.6 },
-      leftScore: 0,
-      rightScore: 0,
-      status: 'ready'
-    }));
-  }, [settings.paddleHeight, settings.ballSpeed, width, height]);
-
-  /**
-   * Keyboard event handlers
-   * Manages key press and release events for paddle movement
-   */
-  useEffect(() => {
-    const handleKeyDown = (e: KeyboardEvent) => {
-      setKeys(prev => new Set([...prev, e.key.toLowerCase()]));
-    };
-
-    const handleKeyUp = (e: KeyboardEvent) => {
-      setKeys(prev => {
-        const newKeys = new Set(prev);
-        newKeys.delete(e.key.toLowerCase());
-        return newKeys;
-      });
-    };
-
-    // Add event listeners
-    window.addEventListener('keydown', handleKeyDown);
-    window.addEventListener('keyup', handleKeyUp);
-
-    // Cleanup event listeners
-    return () => {
-      window.removeEventListener('keydown', handleKeyDown);
-      window.removeEventListener('keyup', handleKeyUp);
-    };
-  }, []);
-
-  /**
-   * Paddle movement logic
-   * Handles paddle movement based on keyboard input
-   * Only active when game status is 'playing'
-   */
-  useEffect(() => {
-    // Only allow paddle movement when game is playing
-    if (gameState.status !== 'playing') return;
-
-    const paddleSpeed = settings.paddleSpeed;
-    
-    setGameState(prev => {
-      let newLeftPaddle = { ...prev.leftPaddle };
-      let newRightPaddle = { ...prev.rightPaddle };
-
-      // Left paddle (customizable keys)
-      if (keys.has(settings.leftPaddleUp.toLowerCase()) && newLeftPaddle.y > 0) {
-        newLeftPaddle.y -= paddleSpeed;
-      }
-      if (keys.has(settings.leftPaddleDown.toLowerCase()) && newLeftPaddle.y < height - settings.paddleHeight) {
-        newLeftPaddle.y += paddleSpeed;
-      }
-
-      // Right paddle (customizable keys)
-      if (keys.has(settings.rightPaddleUp.toLowerCase()) && newRightPaddle.y > 0) {
-        newRightPaddle.y -= paddleSpeed;
-      }
-      if (keys.has(settings.rightPaddleDown.toLowerCase()) && newRightPaddle.y < height - settings.paddleHeight) {
-        newRightPaddle.y += paddleSpeed;
-      }
-
-      return {
-        ...prev,
-        leftPaddle: newLeftPaddle,
-        rightPaddle: newRightPaddle
-      };
-    });
-  }, [keys, height, gameState.status, settings.paddleSpeed, settings.leftPaddleUp, settings.leftPaddleDown, settings.rightPaddleUp, settings.rightPaddleDown, settings.paddleHeight]);
-
-  /**
-   * Rendering loop
-   * Draws all game elements on the canvas
-   */
-  useEffect(() => {
-    const canvas = canvasRef.current;
-    if (!canvas) return;
-
-    const ctx = canvas.getContext('2d');
-    if (!ctx) return;
-
-    const renderLoop = () => {
-      ctx.fillStyle = '#000';
-      ctx.fillRect(0, 0, width, height);
-
-      ctx.fillStyle = '#fff';
-      ctx.fillRect(10, gameState.leftPaddle.y, 10, settings.paddleHeight);
-      ctx.fillRect(width - 20, gameState.rightPaddle.y, 10, settings.paddleHeight);
-
-      ctx.beginPath();
-      ctx.arc(gameState.ball.x, gameState.ball.y, settings.ballSize, 0, 2 * Math.PI);
-      ctx.fillStyle = '#fff';
-      ctx.fill();
-
-      ctx.setLineDash([5, 15]);
-      ctx.beginPath();
-      ctx.moveTo(width / 2, 0);
-      ctx.lineTo(width / 2, height);
-      ctx.strokeStyle = '#fff';
-      ctx.stroke();
-
-      if (settings.showScore) {
-        ctx.font = '24px Arial';
-        ctx.fillStyle = '#fff';
-        ctx.fillText(gameState.leftScore.toString(), width / 4, 30);
-        ctx.fillText(gameState.rightScore.toString(), 3 * width / 4, 30);
-      }
-    };
-
-    const interval = setInterval(renderLoop, 16);
-    return () => clearInterval(interval);
-  }, [gameState, width, height, settings.paddleHeight, settings.ballSize, settings.showScore]);
-
-  /**
-   * Game logic loop
-   * Handles ball movement, collision detection, and scoring
-   * Only active when game status is 'playing'
-   */
-  useEffect(() => {
-    // Only run game logic when status is 'playing'
-    if (gameState.status !== 'playing') return;
-
-    const gameLoop = () => {
-      setGameState(prevState => {
-        const newBall = {
-          x: prevState.ball.x + prevState.ball.dx,
-          y: prevState.ball.y + prevState.ball.dy,
-          dx: prevState.ball.dx,
-          dy: prevState.ball.dy
-        };
-
-        // Wall collision
-        if (newBall.y <= 0 || newBall.y >= height) {
-          newBall.dy = -newBall.dy;
-        }
-
-        // Paddle collision
-        if (newBall.x <= 20 && newBall.y >= prevState.leftPaddle.y && 
-            newBall.y <= prevState.leftPaddle.y + settings.paddleHeight) {
-          newBall.dx = -newBall.dx;
-        }
-
-        if (newBall.x >= width - 20 && newBall.y >= prevState.rightPaddle.y && 
-            newBall.y <= prevState.rightPaddle.y + settings.paddleHeight) {
-          newBall.dx = -newBall.dx;
-        }
-
-        // Score handling
-        let newLeftScore = prevState.leftScore;
-        let newRightScore = prevState.rightScore;
-
-        if (newBall.x <= 0) {
-          newRightScore++;
-          newBall.x = width / 2;
-          newBall.y = height / 2;
-          // Check for game end
-          if (newRightScore >= settings.maxScore) {
-            return {
-              ...prevState,
-              ball: newBall,
-              leftScore: newLeftScore,
-              rightScore: newRightScore,
-              status: 'ready'
-            };
-          }
-        } else if (newBall.x >= width) {
-          newLeftScore++;
-          newBall.x = width / 2;
-          newBall.y = height / 2;
-          // Check for game end
-          if (newLeftScore >= settings.maxScore) {
-            return {
-              ...prevState,
-              ball: newBall,
-              leftScore: newLeftScore,
-              rightScore: newRightScore,
-              status: 'ready'
-            };
-          }
-        }
-
-        return {
-          ...prevState,
-          ball: newBall,
-          leftScore: newLeftScore,
-          rightScore: newRightScore
-        };
-      });
-    };
-
-    const interval = setInterval(gameLoop, 16);
-    return () => clearInterval(interval);
-  }, [gameState.status, width, height, settings.paddleHeight, settings.maxScore]);
->>>>>>> 80d24e48
 
   // 4. Render the UI, using the state and controls provided by the engine.
   return (
@@ -717,41 +27,9 @@
       
       {/* The buttons call the control functions directly from the engine hook */}
       <div className="mb-4 flex gap-2">
-<<<<<<< HEAD
         <button onClick={controls.start}>Start</button>
         <button onClick={controls.pause}>Pause</button>
         <button onClick={controls.reset}>Reset</button>
-=======
-        <button 
-          data-testid="start-button"
-          onClick={() => setGameState(prev => ({ ...prev, status: 'playing' }))}
-          className="px-4 py-2 bg-green-600 text-white rounded hover:bg-green-700"
-        >
-          Start
-        </button>
-        <button 
-          data-testid="pause-button"
-          onClick={() => setGameState(prev => ({ ...prev, status: 'paused' }))}
-          className="px-4 py-2 bg-yellow-600 text-white rounded hover:bg-yellow-700"
-        >
-          Pause
-        </button>
-        <button 
-          data-testid="reset-button"
-          onClick={() => setGameState(prev => ({
-            ...prev,
-            leftScore: 0,
-            rightScore: 0,
-            ball: { x: width / 2, y: height / 2, dx: settings.ballSpeed, dy: settings.ballSpeed * 0.6 },
-            leftPaddle: { y: height / 2 - (settings.paddleHeight / 2) },
-            rightPaddle: { y: height / 2 - (settings.paddleHeight / 2) },
-            status: 'ready', // Set to ready on reset
-          }))}
-          className="px-4 py-2 bg-red-600 text-white rounded hover:bg-red-700"
-        >
-          Reset
-        </button>
->>>>>>> 80d24e48
       </div>
 
       {/* The UI reads its data directly from the gameState object */}
